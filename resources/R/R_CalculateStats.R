--- conflicted
+++ resolved
@@ -177,22 +177,6 @@
 	}
 }
 
-<<<<<<< HEAD
-buildReport <- function( level ) {
-	if( doDebug() ) sink( getLogFile( level ) )
-	reportStats = calculateStats( level )
-	if( is.null( reportStats ) ) {
-		logInfo( c( level, "table is empty" ) )
-	} else {
-		logInfo( "Building summary Tables ... " )
-		buildSummaryTables( reportStats, level )
-	}
-	logInfo( "Done!" )
-	if( doDebug() ) sink()
-}
-
-=======
->>>>>>> 2b2d86d6
 # Method wilcox_test is from the coin package
 # Calculates exact p-values without using heuristic algorithm for better precision
 # Otherwise if ties are found the script may fail
