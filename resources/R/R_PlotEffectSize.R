--- conflicted
+++ resolved
@@ -2,29 +2,6 @@
 
 ### NOTE: The header printed on the reference table serves as built-in documentation for this module. 
 
-<<<<<<< HEAD
-# Get the raw taxa or pathway abundance table
-getRawCountTable <- function( level ){
-  rcTaxa = pipelineFile( paste0( "_taxaCount_", level, ".tsv$" ) )
-  rcAbund = pipelineFile( paste0( "_pAbund_", level, ".tsv$" ) )
-  effectPlots = pipelineFile( paste0( level, "_EffectSizePlots.pdf$" ) )
-  latestFile = pickLatestFile( c( rcTaxa, rcAbund, effectPlots ) )
-  if( !is.null( latestFile ) &&  !is.null( effectPlots )  || !grepl( effectPlots, latestFile ) ) {
-    return( latestFile )
-  }
-  return( NULL )
-}
-
-# Get the raw counts from the parser and calc simple relative abundance of binary data fields
-getRelAbund <- function( level ){
-  data = NULL
-  if( !getProperty("r_PlotEffectSize.disableFoldChange", FALSE) && length( getBinaryFields() ) > 0 ) {
-    logInfo( c( "Find raw count table for ", length(getBinaryFields()), " binary fields" ) )
-        rawCounts = readBljTable( getRawCountTable( level ) )
-        data = normalize( rawCounts )
-    }
-    return( data )
-=======
 # Get the raw counts and calculate simple relative abundance of the binary data fields
 getNormTaxaTable <- function( level ){
 	normTable = NULL
@@ -34,7 +11,6 @@
 		if( !is.null( normTaxa ) ) normTable = readBljTable( normTaxa )
 	}
     return( normTable )
->>>>>>> 2b2d86d6
 }
 
 # The main method is designed to integrate this module with BiolockJ.  
