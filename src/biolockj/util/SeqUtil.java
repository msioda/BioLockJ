--- conflicted
+++ resolved
@@ -279,12 +279,12 @@
 			msg += "Unpaired RV Reads: " + BioLockJUtil.printLongFormList( rvReads );
 		}
 
-		if( Config.getString( Config.INTERNAL_PAIRED_READS ) != null
+		if( Config.getString( INTERNAL_PAIRED_READS ) != null
 				&& Config.getBoolean( INPUT_REQUIRE_COMPLETE_PAIRS ) && !msg.isEmpty() )
 		{
 			throw new ConfigViolationException( INPUT_REQUIRE_COMPLETE_PAIRS, msg );
 		}
-		else if( Config.getString( Config.INTERNAL_PAIRED_READS ) != null && !msg.isEmpty() )
+		else if( Config.getString( INTERNAL_PAIRED_READS ) != null && !msg.isEmpty() )
 		{
 			Log.warn( SeqUtil.class, "Unpaired reads will be ignored because Config property [ "
 					+ INPUT_REQUIRE_COMPLETE_PAIRS + "=" + Config.FALSE + " ]" + BioLockJ.RETURN + msg );
@@ -314,15 +314,15 @@
 	 */
 	public static String getReadDirectionSuffix( final String fileName ) throws Exception
 	{
-		if( Config.getBoolean( Config.INTERNAL_PAIRED_READS ) )
+		if( Config.getBoolean( INTERNAL_PAIRED_READS ) )
 		{
 			if( SeqUtil.isForwardRead( fileName ) )
 			{
-				return Config.requireString( Config.INPUT_FORWARD_READ_SUFFIX );
+				return Config.requireString( INPUT_FORWARD_READ_SUFFIX );
 			}
 			else
 			{
-				return Config.requireString( Config.INPUT_REVERSE_READ_SUFFIX );
+				return Config.requireString( INPUT_REVERSE_READ_SUFFIX );
 			}
 		}
 
@@ -356,8 +356,8 @@
 				else
 				{
 					// if this file name is a reverse file, look up the corresponding forward file name.
-					final String fwReadSuffix = Config.getString( Config.INPUT_FORWARD_READ_SUFFIX );
-					final String rvReadSuffix = Config.getString( Config.INPUT_REVERSE_READ_SUFFIX );
+					final String fwReadSuffix = Config.getString( INPUT_FORWARD_READ_SUFFIX );
+					final String rvReadSuffix = Config.getString( INPUT_REVERSE_READ_SUFFIX );
 					revValue = value.substring( 0, value.lastIndexOf( rvReadSuffix ) ) + fwReadSuffix
 							+ value.substring( value.lastIndexOf( rvReadSuffix ) + rvReadSuffix.length() );
 					Log.debug( SeqUtil.class, value + " is a reverse read. Seeking sample id for file: " + revValue );
@@ -392,10 +392,10 @@
 				}
 			}
 			// trim directional suffix
-			if( !Config.getBoolean( Config.INTERNAL_MULTIPLEXED ) ) // must be a file name
-			{
-				final String fwReadSuffix = Config.getString( Config.INPUT_FORWARD_READ_SUFFIX );
-				final String rvReadSuffix = Config.getString( Config.INPUT_REVERSE_READ_SUFFIX );
+			if( !Config.getBoolean( INTERNAL_MULTIPLEXED ) ) // must be a file name
+			{
+				final String fwReadSuffix = Config.getString( INPUT_FORWARD_READ_SUFFIX );
+				final String rvReadSuffix = Config.getString( INPUT_REVERSE_READ_SUFFIX );
 				if( fwReadSuffix != null && isForwardRead( id ) && id.lastIndexOf( fwReadSuffix ) > 0 )
 				{
 					id = id.substring( 0, id.lastIndexOf( fwReadSuffix ) );
@@ -407,8 +407,8 @@
 			}
 
 			// trim user defined file prefix and/or suffix patterns
-			final String trimPrefix = Config.getString( Config.INPUT_TRIM_PREFIX );
-			final String trimSuffix = Config.getString( Config.INPUT_TRIM_SUFFIX );
+			final String trimPrefix = Config.getString( INPUT_TRIM_PREFIX );
+			final String trimSuffix = Config.getString( INPUT_TRIM_SUFFIX );
 			if( trimPrefix != null && !trimPrefix.isEmpty() && id.indexOf( trimPrefix ) > -1 )
 			{
 				id = id.substring( trimPrefix.length() + id.indexOf( trimPrefix ) );
@@ -507,11 +507,11 @@
 			if( mapSampleIdWithMetaFileNameCol() && hasInputTrimConfig() )
 			{
 				Log.warn( SeqUtil.class,
-						"The properties " + Config.INPUT_TRIM_PREFIX + " and " + Config.INPUT_TRIM_SUFFIX
+						"The properties " + INPUT_TRIM_PREFIX + " and " + INPUT_TRIM_SUFFIX
 								+ " will be ignored. Samples will be matched to file names useing the \""
 								+ Config.getString( MetaUtil.META_FILENAME_COLUMN ) + "\" column in the metadata." );
-				Config.setConfigProperty( Config.INPUT_TRIM_PREFIX, "" );
-				Config.setConfigProperty( Config.INPUT_TRIM_SUFFIX, "" );
+				Config.setConfigProperty( INPUT_TRIM_PREFIX, "" );
+				Config.setConfigProperty( INPUT_TRIM_SUFFIX, "" );
 			}
 		}
 		else
@@ -562,7 +562,7 @@
 	 */
 	public static boolean isForwardRead( final String name ) throws Exception
 	{
-		final String suffix = Config.getString( Config.INPUT_REVERSE_READ_SUFFIX );
+		final String suffix = Config.getString( INPUT_REVERSE_READ_SUFFIX );
 		if( suffix != null && name.contains( suffix ) )
 		{
 			return false;
@@ -659,7 +659,7 @@
 			{
 				Log.warn( SeqUtil.class, "Skip empty file: " + file.getAbsolutePath() );
 			}
-			else if( Config.getSet( Config.INPUT_IGNORE_FILES ).contains( file.getName() ) )
+			else if( Config.getSet( INPUT_IGNORE_FILES ).contains( file.getName() ) )
 			{
 				Log.debug( SeqUtil.class, "Ignore file " + file.getAbsolutePath() );
 			}
@@ -710,7 +710,6 @@
 	}
 
 	/**
-<<<<<<< HEAD
 	 * This method returns the 1st non-empty line and moves the BufferedReader pointer to this line. By passing the
 	 * reader, subsequent calls to reader.readLine() will pick up from here.
 	 * 
@@ -744,9 +743,6 @@
 	/**
 	 * Set {@value biolockj.Config#INPUT_IGNORE_FILES}, {@value #INTERNAL_SEQ_HEADER_CHAR}, and
 	 * {@value #INTERNAL_SEQ_TYPE}
-=======
-	 * Set {@value biolockj.Config#INPUT_IGNORE_FILES}, {@value #INTERNAL_SEQ_HEADER_CHAR}, and {@value #INTERNAL_SEQ_TYPE}
->>>>>>> 37154387
 	 * <ul>
 	 * <li>Ignore the metadata file {@link biolockj.Config}.{@value biolockj.util.MetaUtil#META_FILE_PATH}
 	 * <li>If {@link biolockj.Config} pipeline contains {@link biolockj.module.seq} or
@@ -798,11 +794,11 @@
 
 				Log.info( SeqUtil.class,
 						f.getAbsolutePath() + " header char: " + testChar + " --> #lines/read: " + numLines );
-				if( numLines > 1 && Config.getString( Config.INTERNAL_IS_MULTI_LINE_SEQ ) == null
+				if( numLines > 1 && Config.getString( INTERNAL_IS_MULTI_LINE_SEQ ) == null
 						&& ( FASTA_HEADER_DELIMS.contains( testChar ) || testChar.equals( FASTQ_HEADER_DELIM ) ) )
 				{
 					Log.info( SeqUtil.class, "Multi-line input file detected: # lines/seq: " + numLines );
-					Config.setConfigProperty( Config.INTERNAL_IS_MULTI_LINE_SEQ, Config.TRUE );
+					Config.setConfigProperty( INTERNAL_IS_MULTI_LINE_SEQ, Config.TRUE );
 					if( numMultiSeqLines != null && numMultiSeqLines == 0 )
 					{
 						numMultiSeqLines = numLines;
@@ -847,7 +843,7 @@
 
 		if( foundFasta != null && foundFastq != null )
 		{
-			throw new Exception( "Input files from: " + Config.INPUT_DIRS
+			throw new Exception( "Input files from: " + INPUT_DIRS
 					+ " must all be of a single type (FASTA or FASTQ)." + BioLockJ.RETURN + "FASTA file found: "
 					+ foundFasta + BioLockJ.RETURN + "FASTQ file found: " + foundFastq );
 		}
@@ -890,7 +886,7 @@
 	protected static void registerPairedReadStatus() throws Exception
 	{
 		boolean foundPairedReads = false;
-		if( Config.getBoolean( Config.INTERNAL_MULTIPLEXED ) )
+		if( Config.getBoolean( INTERNAL_MULTIPLEXED ) )
 		{
 			if( BioLockJUtil.getPipelineInputFiles().size() > 1 )
 			{
@@ -954,14 +950,14 @@
 		}
 
 		Log.info( SeqUtil.class,
-				"Set " + Config.INTERNAL_PAIRED_READS + "=" + ( foundPairedReads ? Config.TRUE: Config.FALSE ) );
-		Config.setConfigProperty( Config.INTERNAL_PAIRED_READS, foundPairedReads ? Config.TRUE: Config.FALSE );
+				"Set " + INTERNAL_PAIRED_READS + "=" + ( foundPairedReads ? Config.TRUE: Config.FALSE ) );
+		Config.setConfigProperty( INTERNAL_PAIRED_READS, foundPairedReads ? Config.TRUE: Config.FALSE );
 	}
 
 	private static boolean hasInputTrimConfig() throws Exception
 	{
-		final String prefix = Config.getString( Config.INPUT_TRIM_PREFIX );
-		final String suffix = Config.getString( Config.INPUT_TRIM_SUFFIX );
+		final String prefix = Config.getString( INPUT_TRIM_PREFIX );
+		final String suffix = Config.getString( INPUT_TRIM_SUFFIX );
 		return prefix != null && !prefix.isEmpty() || suffix != null && !suffix.isEmpty();
 	}
 
@@ -999,8 +995,8 @@
 
 			boolean foundFw = false;
 			boolean foundRv = false;
-			final String fwRead = Config.getString( Config.INPUT_FORWARD_READ_SUFFIX );
-			final String rvRead = Config.getString( Config.INPUT_REVERSE_READ_SUFFIX );
+			final String fwRead = Config.getString( INPUT_FORWARD_READ_SUFFIX );
+			final String rvRead = Config.getString( INPUT_REVERSE_READ_SUFFIX );
 			final Set<String> suffixes = new HashSet<>();
 			if( fwRead != null )
 			{
@@ -1032,7 +1028,7 @@
 			}
 		}
 
-		Config.setConfigProperty( Config.INTERNAL_MULTIPLEXED, isMultiplexed ? Config.TRUE: Config.FALSE );
+		Config.setConfigProperty( INTERNAL_MULTIPLEXED, isMultiplexed ? Config.TRUE: Config.FALSE );
 
 		if( isMultiplexed && numMultiSeqLines == null )
 		{
@@ -1087,6 +1083,60 @@
 	 * The property holds the 1st character used in the sequence header for the given dataset
 	 */
 	public static final String INTERNAL_SEQ_HEADER_CHAR = "internal.seqHeaderChar";
+
+	/**
+	 * {@link biolockj.Config} List property: {@value #INPUT_DIRS}<br>
+	 * Set sequence file directories
+	 */
+	public static final String INPUT_DIRS = "input.dirPaths";
+	
+	/**
+	 * {@link biolockj.Config} String property: {@value #INPUT_FORWARD_READ_SUFFIX}<br>
+	 * Set file suffix used to identify forward reads in {@value #INPUT_DIRS}
+	 */
+	public static final String INPUT_FORWARD_READ_SUFFIX = "input.suffixFw";
+
+	/**
+	 * {@link biolockj.Config} List property: {@value #INPUT_IGNORE_FILES}<br>
+	 * Set file names to ignore if found in {@value #INPUT_DIRS}
+	 */
+	public static final String INPUT_IGNORE_FILES = "input.ignoreFiles";
+
+	/**
+	 * {@link biolockj.Config} String property: {@value #INPUT_REVERSE_READ_SUFFIX}<br>
+	 * Set file suffix used to identify forward reads in {@value #INPUT_DIRS}
+	 */
+	public static final String INPUT_REVERSE_READ_SUFFIX = "input.suffixRv";
+
+	/**
+	 * {@link biolockj.Config} String property: {@value #INPUT_TRIM_PREFIX}<br>
+	 * Set value of prefix to trim from sequence file names or headers to obtain Sample ID.
+	 */
+	public static final String INPUT_TRIM_PREFIX = "input.trimPrefix";
+
+	/**
+	 * {@link biolockj.Config} String property: {@value #INPUT_TRIM_SUFFIX}<br>
+	 * Set value of suffix to trim from sequence file names or headers to obtain Sample ID.
+	 */
+	public static final String INPUT_TRIM_SUFFIX = "input.trimSuffix";
+
+	/**
+	 * {@link biolockj.Config} Internal Boolean property: {@value #INTERNAL_IS_MULTI_LINE_SEQ}<br>
+	 * Store TRUE if {@link biolockj.util.SeqUtil} determines input sequences are multi-line format.
+	 */
+	public static final String INTERNAL_IS_MULTI_LINE_SEQ = "internal.isMultiLineSeq";
+
+	/**
+	 * {@link biolockj.Config} Boolean property: {@value #INTERNAL_MULTIPLEXED}<br>
+	 * Set to true if multiplexed reads are found, set by the application runtime code.
+	 */
+	public static final String INTERNAL_MULTIPLEXED = "internal.multiplexed";
+
+	/**
+	 * {@link biolockj.Config} Boolean property: {@value #INTERNAL_PAIRED_READS}<br>
+	 * Set to true if paired reads are found, set by the application runtime code.
+	 */
+	public static final String INTERNAL_PAIRED_READS = "internal.pairedReads";
 
 	/**
 	 * {@link biolockj.Config} Internal property: {@value #INTERNAL_SEQ_TYPE}<br>
