--- conflicted
+++ resolved
@@ -37,7 +37,7 @@
 			inputDelim = TAB_DELIM;
 		}
 
-		if( Config.getBoolean( Config.INTERNAL_MULTIPLEXED )
+		if( Config.getBoolean( SeqUtil.INTERNAL_MULTIPLEXED )
 				&& ( MetaUtil.getFile() == null || !MetaUtil.getFile().exists() ) )
 		{
 			throw new Exception( "Metadata file is required for multiplexed datasets, please set Config property: "
@@ -52,11 +52,7 @@
 	public void cleanUp() throws Exception
 	{
 		super.cleanUp();
-<<<<<<< HEAD
 		final File metadata = getMetadata();
-=======
-		File metadata = getMetadata();
->>>>>>> 37154387
 		if( metadata.exists() )
 		{
 			MetaUtil.setFile( metadata );
@@ -252,7 +248,7 @@
 	protected TreeSet<String> getSampleIds() throws Exception
 	{
 		final TreeSet<String> ids = new TreeSet<>();
-		final Collection<File> inputFiles = Config.getBoolean( Config.INTERNAL_PAIRED_READS )
+		final Collection<File> inputFiles = Config.getBoolean( SeqUtil.INTERNAL_PAIRED_READS )
 				? new TreeSet<>( SeqUtil.getPairedReads( getInputFiles() ).keySet() )
 				: getInputFiles();
 
@@ -437,7 +433,7 @@
 	private boolean doIdToSeqVerifiction() throws Exception
 	{
 		return Config.getBoolean( MetaUtil.USE_EVERY_ROW ) && ( SeqUtil.isFastA() || SeqUtil.isFastQ() )
-				&& !Config.getBoolean( Config.INTERNAL_MULTIPLEXED );
+				&& !Config.getBoolean( SeqUtil.INTERNAL_MULTIPLEXED );
 	}
 
 	private File getMetadata()
