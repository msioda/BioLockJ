/**
 * @UNCC Fodor Lab
 * @author Michael Sioda
 * @email msioda@uncc.edu
 * @date June 19, 2017
 * @disclaimer This code is free software; you can redistribute it and/or modify it under the terms of the GNU General
 * Public License as published by the Free Software Foundation; either version 2 of the License, or (at your option) any
 * later version, provided that any use properly credits the author. This program is distributed in the hope that it
 * will be useful, but WITHOUT ANY WARRANTY; without even the implied warranty of MERCHANTABILITY or FITNESS FOR A
 * PARTICULAR PURPOSE. See the GNU General Public License for more details at http://www.gnu.org *
 */
package biolockj.module.implicit.qiime;

import java.io.*;
import java.util.*;
import biolockj.*;
import biolockj.module.BioModule;
import biolockj.module.classifier.ClassifierModule;
import biolockj.module.classifier.ClassifierModuleImpl;
import biolockj.module.classifier.r16s.QiimeOpenRefClassifier;
import biolockj.module.seq.PearMergeReads;
import biolockj.util.*;

/**
 * This BioModule generates the bash script used to create QIIME summary scripts, taxonomy-level reports, and add alpha
 * diversity metrics (if configured) to the metadata file.<br>
 * For a complete list of available metrics, see:
 * <a href= "http://scikit-bio.org/docs/latest/generated/skbio.diversity.alpha.html" target=
 * "_top">http://scikit-bio.org/docs/latest/generated/skbio.diversity.alpha.html</a><br>
 */
public class QiimeClassifier extends ClassifierModuleImpl implements ClassifierModule
{

	/**
	 * Generate bash script lines to summarize QIIME results, build taxonomy reports, and add alpha diversity metrics.
	 * <p>
	 * The QiimeClassifier script begins with the following QIIME scripts:
	 * <ol>
	 * <li>{@value #SCRIPT_PRINT_CONFIG} - logs version/environment info
	 * <li>{@value #SCRIPT_SUMMARIZE_TAXA} - processes {@value #OTU_TABLE} to create taxonomy-level reports in the
	 * output directory
	 * <li>{@value #SCRIPT_SUMMARIZE_BIOM} - processes {@value #OTU_TABLE} to create summary file:
	 * output/{@value #OTU_SUMMARY_FILE}
	 * </ol>
	 * <p>
	 * If {@link biolockj.Config}.{@value #QIIME_ALPHA_DIVERSITY_METRICS} are defined, add lines to run additional
	 * scripts:
	 * <ol>
	 * <li>{@value #SCRIPT_CALC_ALPHA_DIVERSITY} - calculates {@value #QIIME_ALPHA_DIVERSITY_METRICS} on
	 * {@value #OTU_TABLE} to create output/{@value #ALPHA_DIVERSITY_TABLE}
	 * <li>{@value #SCRIPT_ADD_ALPHA_DIVERSITY} - adds {@value #ALPHA_DIVERSITY_TABLE} data to
	 * {@link biolockj.Config}.{@value biolockj.util.MetaUtil#META_FILE_PATH}
	 * <li>
	 * </ol>
	 * <p>
	 * For complete list of skbio.diversity.alpha options, see
	 * <a href= "http://scikit-bio.org/docs/latest/generated/skbio.diversity.alpha.html" target=
	 * "_top">http://scikit-bio.org/docs/latest/generated/skbio.diversity.alpha.html</a>
	 */
	@Override
	public List<List<String>> buildScript( final List<File> files ) throws Exception
	{
		final String outDir = getOutputDir().getAbsolutePath() + File.separator;
		final String tempDir = getTempDir().getAbsolutePath() + File.separator;
		final List<List<String>> data = new ArrayList<>();
		final List<String> lines = new ArrayList<>();
		lines.add( SCRIPT_PRINT_CONFIG + " -t" );
		lines.add( SCRIPT_SUMMARIZE_TAXA + " -a --" + SUMMARIZE_TAXA_SUPPRESS_BIOM + " -i " + files.get( 0 ) + " -L "
				+ getLowestQiimeTaxaLevel() + " -o " + outDir );
		lines.add( SCRIPT_SUMMARIZE_BIOM + " -i " + files.get( 0 ) + " -o " + tempDir + OTU_SUMMARY_FILE );
		if( Config.getString( this, QIIME_ALPHA_DIVERSITY_METRICS ) != null )
		{
			final File newMapping = new File( tempDir + MetaUtil.getMetadataFileName() );
			lines.add( SCRIPT_CALC_ALPHA_DIVERSITY + " -i " + files.get( 0 ) + " -m " + getAlphaDiversityMetrics()
					+ " -o " + tempDir + ALPHA_DIVERSITY_TABLE );
			lines.add( SCRIPT_ADD_ALPHA_DIVERSITY + " -m " + MetaUtil.getPath() + " -i " + tempDir
					+ ALPHA_DIVERSITY_TABLE + " -o " + newMapping );
			MetaUtil.setFile( newMapping );
		}

		data.add( lines );

		return data;
	}

	/**
	 * QIIME does not support paired reads
	 */
	@Override
	public List<List<String>> buildScriptForPairedReads( final List<File> files ) throws Exception
	{
		throw new Exception(
				"QIIME does not support paired reads!  Prerequisite BioModule " + PearMergeReads.class.getName()
						+ " should be added your pipeline Config: " + Config.getConfigFileName() );
	}

	@Override
	public void checkDependencies() throws Exception
	{
		if( getClass().equals( QiimeClassifier.class ) )
		{
			boolean foundOtuPickingModule = false;
			for( final BioModule module: Pipeline.getModules() )
			{
				if( module.getClass().getPackage().equals( QiimeOpenRefClassifier.class.getPackage() ) )
				{
					foundOtuPickingModule = true;
				}
			}

			if( !foundOtuPickingModule )
			{
				throw new Exception( "QIIME pipelines require an OTU Picking module from package: "
						+ QiimeOpenRefClassifier.class.getPackage() );
			}
		}

		super.checkDependencies();
	}

	/**
	 * The cleanUp operation builds a new metadata file if alpha diversity metrics were generated by this module. The
	 * script {@value #SCRIPT_ADD_ALPHA_DIVERSITY} outputs {@value #ALPHA_DIV_NULL_VALUE} for null values which must be
	 * replaced by {@link biolockj.Config}.{@value biolockj.util.MetaUtil#META_NULL_VALUE} if any are found.
	 */
	@Override
	public void cleanUp() throws Exception
	{
		super.cleanUp();
		final List<String> metrics = Config.getList( this, QIIME_ALPHA_DIVERSITY_METRICS );
		if( ModuleUtil.isComplete( this ) || !getClass().equals( QiimeClassifier.class ) || metrics.isEmpty()
				|| Config.requireString( this, MetaUtil.META_NULL_VALUE ).equals( ALPHA_DIV_NULL_VALUE ) )
		{
			if( !metrics.isEmpty() )
			{
				MetaUtil.refreshCache();
			}
			return; // nothing to do
		}

		MetaUtil.refreshCache(); // to get the new alpha metric fields
		final BufferedReader reader = BioLockJUtil.getFileReader( MetaUtil.getFile() );
		MetaUtil.setFile(
				new File( getOutputDir().getAbsolutePath() + File.separator + MetaUtil.getMetadataFileName() ) );
		final BufferedWriter writer = new BufferedWriter( new FileWriter( MetaUtil.getFile() ) );
		final int numCols = MetaUtil.getFieldNames().size() - metrics.size() * 3;

		try
		{
			final String headers = reader.readLine();
			writer.write( headers + RETURN );

			Log.warn( getClass(), "Build new METADATA FILE with headers: " + headers );

			for( String line = reader.readLine(); line != null; line = reader.readLine() )
			{
				final StringTokenizer st = new StringTokenizer( line, TAB_DELIM );
				writer.write( st.nextToken() ); // write ID col
				for( int i = 0; i < numCols; i++ ) // write all standard columns
				{
					writer.write( TAB_DELIM + st.nextToken() );
				}

				// replace any N/A values with configured MetaUtil.META_ULL_VALUE
				while( st.hasMoreTokens() )
				{
					String token = st.nextToken();
					if( token.equals( ALPHA_DIV_NULL_VALUE ) )
					{
						token = Config.requireString( this, MetaUtil.META_NULL_VALUE );
					}
					writer.write( TAB_DELIM + token );
				}
				writer.write( RETURN );
			}
		}
		finally
		{
			reader.close();
			writer.close();
			MetaUtil.refreshCache(); // to add new null values in alpha metric field values
		}
	}

	/**
	 * QIIME calls python scripts, so no special command is required
	 */
	@Override
	public String getClassifierExe() throws Exception
	{
		return null;
	}

	/**
	 * Obtain the QIIME runtime params
	 */
	@Override
	public List<String> getClassifierParams() throws Exception
	{
		return Config.getList( this, QIIME_PARAMS );
	}

	@Override
	public List<File> getInputFiles() throws Exception
	{
		if( getFileCache().isEmpty() )
		{
			if( getClass().getName().equals( QiimeClassifier.class.getName() ) )
			{
				cacheInputFiles( findModuleInputFiles() );
			}
			else
			{
				cacheInputFiles( getSeqFiles( findModuleInputFiles() ) );
			}
		}

		return getFileCache();
	}

	/**
	 * Subclasses of QiimeClassifier add post-requisite module: {@link biolockj.module.implicit.qiime.QiimeClassifier}.
	 * Only the QiimeClassifier itself adds the QiimeParser as a post-requisite module.
	 */
	@Override
	public List<String> getPostRequisiteModules() throws Exception
	{
		final List<String> postReqs = new ArrayList<>();
		if( !getClass().equals( QiimeClassifier.class ) )
		{
			postReqs.add( QiimeClassifier.class.getName() );
		}

		postReqs.addAll( super.getPostRequisiteModules() );

		return postReqs;
	}

	/**
	 * If paired reads found, add prerequisite module: {@link biolockj.module.seq.PearMergeReads}. If sequences are not
	 * fasta format, add prerequisite module: {@link biolockj.module.seq.AwkFastaConverter}, or similar module specified by
	 * {@value biolockj.Constants#DEFAULT_MOD_FASTA_CONV}. Subclasses of QiimeClassifier add prerequisite module:
	 * {@link biolockj.module.implicit.qiime.BuildQiimeMapping}.
	 */
	@Override
	public List<String> getPreRequisiteModules() throws Exception
	{
		final List<String> preReqs = new ArrayList<>();
		preReqs.addAll( super.getPreRequisiteModules() );
		if( Config.getBoolean( this, SeqUtil.INTERNAL_PAIRED_READS ) )
		{
			preReqs.add( ModuleUtil.getDefaultMergePairedReadsConverter() );
		}
		if( SeqUtil.piplineHasSeqInput() && !SeqUtil.isFastA() )
		{
			preReqs.add( ModuleUtil.getDefaultFastaConverter() );
		}
		if( !getClass().getName().equals( QiimeClassifier.class.getName() ) ) // must be a classifier
		{
			preReqs.add( BuildQiimeMapping.class.getName() );
		}

		return preReqs;
	}

	/**
	 * This method extends the classifier summary by adding the Qiime OTU summary metrics.
	 */
	@Override
	public String getSummary() throws Exception
	{
		final StringBuffer sb = new StringBuffer();
		try
		{
			final String endString = "Counts/sample detail:";
			final File otuSummary = new File( getTempDir().getAbsolutePath() + File.separator + OTU_SUMMARY_FILE );
			if( otuSummary.exists() )
			{
				final BufferedReader reader = BioLockJUtil.getFileReader( otuSummary );
				sb.append( "OTU Summary" + RETURN );
				for( String line = reader.readLine(); line != null; line = reader.readLine() )
				{
					if( line.trim().equals( endString ) )
					{
						break;
					}
					if( !line.trim().isEmpty() )
					{
						sb.append( line + RETURN );
					}
				}

				reader.close();
			}
			return super.getSummary() + sb.toString();
		}
		catch( final Exception ex )
		{
			Log.warn( getClass(), "Unable to complete module summary: " + ex.getMessage() );
		}

		return super.getSummary();
	}

	/**
	 * If superclass is fed by another QiimeClassifier, it must be a subclass with biom output. Otherwise, if a
	 * subclass, it must expect sequence file input.
	 */
	@Override
	public boolean isValidInputModule( final BioModule module )
	{
		if( getClass().getName().equals( QiimeClassifier.class.getName() )
				&& module.getClass().getName().toLowerCase().contains( Constants.QIIME ) )
		{
			return true;
		}

		return super.isValidInputModule( module );
	}

	/**
	 * Module input directories are set to the previous module output directory.<br>
	 * To ensure we use the correct path, get path from {@link #getInputFiles()}
	 *
	 * @return File directory containing module input files
	 * @throws Exception if propagated by {@link #getInputFiles()}
	 */
	protected File getInputFileDir() throws Exception
	{
		final String inDir = getInputFiles().get( 0 ).getAbsolutePath();
		final int i = inDir.indexOf( File.separator + getInputFiles().get( 0 ).getName() );
		final File dir = new File( inDir.substring( 0, i ) );
		if( !dir.exists() )
		{
			throw new Exception( "Module input directory not found! --> " + dir.getAbsolutePath() );
		}

		return dir;
	}

	/**
	 * Subclasses call this method to check dependencies before picking OTUs to validate
<<<<<<< HEAD
	 * {@link biolockj.Config}.{@value #QIIME_PARAMS}
	 *
	 * @throws Exception if {@value #QIIME_PARAMS} contains invalid parameters
=======
	 * {@link biolockj.Config}.{@value biolockj.Constants#EXE_CLASSIFIER_PARAMS}
	 * 
	 * @return TODO
	 *
	 * @throws Exception if
	 * {@link biolockj.Config}.{@value biolockj.Constants#EXE_CLASSIFIER_PARAMS} contains
	 * invalid parameters
>>>>>>> c6ee0c8f
	 */
	protected String getParams() throws Exception
	{
		if( switches == null )
		{
			final String params = BioLockJUtil.join( getClassifierParams() );
			if( params.indexOf( "-i " ) > -1 || params.indexOf( "--input_fp " ) > -1 )
			{
				throw new Exception( "INVALID CLASSIFIER OPTION (-i or --input_fp) FOUND IN PROPERTY ("
						+ QIIME_PARAMS + "). PLEASE REMOVE.  INPUT DETERMINED BY: "
						+ Constants.INPUT_DIRS );
			}
			if( params.indexOf( "-o " ) > -1 || params.indexOf( "--output_dir " ) > -1 )
			{
				throw new Exception( "INVALID CLASSIFIER OPTION (-o or --output_dir) FOUND IN PROPERTY ("
						+ QIIME_PARAMS + "). PLEASE REMOVE THIS VALUE FROM PROPERTY FILE. " );
			}
			if( params.indexOf( "-a " ) > -1 || params.indexOf( "-O " ) > -1 )
			{
				throw new Exception(
						"INVALID CLASSIFIER OPTION (-a or -O) FOUND IN PROPERTY (" + QIIME_PARAMS
								+ "). BIOLOCKJ DERIVES THIS VALUE FROM: " + SCRIPT_NUM_THREADS );
			}
			if( params.indexOf( "-f " ) > -1 )
			{
				throw new Exception( "INVALID CLASSIFIER OPTION (-f or --force) FOUND IN PROPERTY ("
						+ QIIME_PARAMS + "). OUTPUT OPTIONS AUTOMATED BY BIOLOCKJ." );
			}

			switches = getRuntimeParams( getClassifierParams(), NUM_THREADS_PARAM );
			if( switches == null || switches.trim().isEmpty() )
			{
				throw new Exception( "No threads + no exe.classifierParams found!" );
			}

			Log.info( getClass(), "Set Qiime params: \"" + switches + "\"" );
		}

		return " " + switches;
	}

	/**
	 * Subclasses call this method to add OTU picking lines by calling {@value #SCRIPT_ADD_LABELS} via OTU picking
	 * script. Sleep for 5 seconds before running so that freshly created batch fasta files and mapping files can be
	 * found on the file system.
	 *
	 * @param otuPickingScript QIIME script
	 * @param fastaDir Fasta File directory
	 * @param mapping File-path of mapping file
	 * @param outputDir Directory to output {@value #COMBINED_FNA}
	 * @return 2 script lines for the bash script
	 * @throws Exception if errors occur
	 */
	protected List<String> getPickOtuLines( final String otuPickingScript, final File fastaDir, final String mapping,
			final File outputDir ) throws Exception
	{
		final List<String> lines = new ArrayList<>();
		lines.add( "sleep 5s" );
		lines.add( SCRIPT_ADD_LABELS + " -n 1 -i " + fastaDir.getAbsolutePath() + " -m " + mapping + " -c "
				+ DEMUX_COLUMN + " -o " + outputDir.getAbsolutePath() );
		final String fnaFile = outputDir + File.separator + COMBINED_FNA;
		lines.add( otuPickingScript + getParams() + "-i " + fnaFile + " -fo " + outputDir );
		return lines;
	}

	/**
	 * Return runtime parameters for {@value #EXE_VSEARCH_PARAMS}
	 * 
	 * @return Vsearch runtime parameters
	 * @throws Exception if errors occur
	 */
	protected String getVsearchParams() throws Exception
	{
		return " " + getRuntimeParams( Config.getList( this, EXE_VSEARCH_PARAMS ), VSEARCH_NUM_THREADS_PARAM );
	}

	/**
	 * Typically we verify no duplicate file names are used, but for QIIME we may be combining multiple files with the
	 * same name ({@value #OTU_TABLE}), so QiimeClassifier skips this validation.
	 */
	@Override
	protected void validateFileNameUnique( final Set<String> fileNames, final File file ) throws Exception
	{
		// Not needed for QIIME. Multiple file named otu_table.biom & others exist.
	}

	private String getAlphaDiversityMetrics() throws Exception
	{
		final StringBuffer sb = new StringBuffer();
		final Iterator<String> metrics = Config.requireList( this, QIIME_ALPHA_DIVERSITY_METRICS ).iterator();
		sb.append( metrics.next() );
		while( metrics.hasNext() )
		{
			sb.append( "," ).append( metrics.next() );
		}
		return sb.toString();
	}

	private String getLowestQiimeTaxaLevel() throws Exception
	{
		if( TaxaUtil.bottomTaxaLevel().equals( TaxaUtil.SPECIES ) )
		{
			return "7";
		}
		if( TaxaUtil.bottomTaxaLevel().equals( TaxaUtil.GENUS ) )
		{
			return "6";
		}
		if( TaxaUtil.bottomTaxaLevel().equals( TaxaUtil.FAMILY ) )
		{
			return "5";
		}
		if( TaxaUtil.bottomTaxaLevel().equals( TaxaUtil.ORDER ) )
		{
			return "4";
		}
		if( TaxaUtil.bottomTaxaLevel().equals( TaxaUtil.CLASS ) )
		{
			return "3";
		}
		if( TaxaUtil.bottomTaxaLevel().equals( TaxaUtil.PHYLUM ) )
		{
			return "2";
		}
		if( TaxaUtil.bottomTaxaLevel().equals( TaxaUtil.DOMAIN ) )
		{
			return "1";
		}

		throw new Exception( "Should not be possible to reach this error, value based on required field: "
				+ TaxaUtil.REPORT_TAXONOMY_LEVELS );

	}

	private String switches = null;

	/**
	 * File produced by QIIME {@value #SCRIPT_CALC_ALPHA_DIVERSITY} script: {@value #ALPHA_DIVERSITY_TABLE}
	 */
	public static final String ALPHA_DIVERSITY_TABLE = "alphaDiversity" + TXT_EXT;

	/**
	 * Multiplexed fasta file produced by QIIME {@value #SCRIPT_ADD_LABELS} script: {@value #COMBINED_FNA}
	 */
	public static final String COMBINED_FNA = "combined_seqs.fna";

	/**
	 * QIIME mapping column created by {@link biolockj.module.implicit.qiime.BuildQiimeMapping} that stores the name of
	 * the original fasta file associated with the sample: {@value #DEMUX_COLUMN}
	 */
	public static final String DEMUX_COLUMN = "BioLockJFileName";

	/**
	 * {@link biolockj.Config} property for vsearch exectuable used for chimera detection: {@value #EXE_VSEARCH}
	 */
	public static final String EXE_VSEARCH = "exe.vsearch";

	/**
	 * {@link biolockj.Config} property for {@value #EXE_VSEARCH} parameters (such as alternate reference database
	 * path): {@value #EXE_VSEARCH_PARAMS}
	 */
	public static final String EXE_VSEARCH_PARAMS = "exe.vsearchParams";

	/**
	 * File produced by QIIME {@value #SCRIPT_SUMMARIZE_BIOM} script: {@value #OTU_SUMMARY_FILE}
	 */
	public static final String OTU_SUMMARY_FILE = "otuSummary" + TXT_EXT;

	/**
	 * File produced by OTU picking scripts holding read taxonomy assignments: {@value #OTU_TABLE}
	 */
	public static final String OTU_TABLE = "otu_table.biom";

	/**
	 * OTU table prefix: {@value #OTU_TABLE_PREFIX}
	 */
	public static final String OTU_TABLE_PREFIX = "otu_table";

	/**
	 * {@link biolockj.Config} list property to calculate alpha diversity metrics.<br>
	 * For complete list of skbio.diversity.alpha options, see
	 * <a href= "http://scikit-bio.org/docs/latest/generated/skbio.diversity.alpha.html" target=
	 * "_top">http://scikit-bio.org/docs/latest/generated/skbio.diversity.alpha.html</a><br>
	 * {@value #QIIME_ALPHA_DIVERSITY_METRICS}
	 */
	public static final String QIIME_ALPHA_DIVERSITY_METRICS = "qiime.alphaMetrics";

	/**
	 * {@link biolockj.Config} boolean property to indicate if {@value #EXE_VSEARCH} is needed for chimera removal:
	 * {@value #QIIME_REMOVE_CHIMERAS}
	 */
	public static final String QIIME_REMOVE_CHIMERAS = "qiime.removeChimeras";

	/**
	 * QIIME script to add {@value #ALPHA_DIVERSITY_TABLE} to the metadata file: {@value #SCRIPT_ADD_ALPHA_DIVERSITY}
	 */
	public static final String SCRIPT_ADD_ALPHA_DIVERSITY = "add_alpha_to_mapping_file.py";

	/**
	 * QIIME script that produces {@value #COMBINED_FNA}, the multiplexed fasta file: {@value #SCRIPT_ADD_LABELS}
	 */
	public static final String SCRIPT_ADD_LABELS = "add_qiime_labels.py";

	/**
	 * QIIME script that creates alpha diversity metrics file in output/{@value #ALPHA_DIVERSITY_TABLE}:
	 * {@value #SCRIPT_CALC_ALPHA_DIVERSITY}
	 */
	public static final String SCRIPT_CALC_ALPHA_DIVERSITY = "alpha_diversity.py";

	/**
	 * QIIME script used to remove chimeras detected by {@value #EXE_VSEARCH}: {@value #SCRIPT_FILTER_OTUS}
	 */
	public static final String SCRIPT_FILTER_OTUS = "filter_otus_from_otu_table.py";

	/**
	 * QIIME script to print environment configuration to qsub output file: {@value #SCRIPT_PRINT_CONFIG}
	 */
	public static final String SCRIPT_PRINT_CONFIG = "print_qiime_config.py";

	/**
	 * Produces output/{@value #OTU_SUMMARY_FILE} summarizing dataset: {@value #SCRIPT_SUMMARIZE_BIOM}
	 */
	public static final String SCRIPT_SUMMARIZE_BIOM = "biom summarize-table";

	/**
	 * QIIME script used to produce taxonomy-level reports in the module output directory:
	 * {@value #SCRIPT_SUMMARIZE_TAXA}
	 */
	public static final String SCRIPT_SUMMARIZE_TAXA = "summarize_taxa.py";

	/**
	 * Value output by {@value #SCRIPT_CALC_ALPHA_DIVERSITY} for null values: {@value #ALPHA_DIV_NULL_VALUE}
	 */
	protected static final String ALPHA_DIV_NULL_VALUE = "N/A";

	/**
	 * {@link biolockj.Config} List property used to obtain the QIIME executable params
	 */
	protected static final String QIIME_PARAMS = "qiime.params";
	
	/**
	 * Directory created by {@value biolockj.module.classifier.r16s.QiimeDeNovoClassifier#PICK_OTU_SCRIPT} and
	 * {@value biolockj.module.classifier.r16s.QiimeOpenRefClassifier#PICK_OTU_SCRIPT}: {@value #REP_SET}
	 */
	protected static final String REP_SET = "rep_set";

	/**
	 * QIIME script {@value #SCRIPT_SUMMARIZE_TAXA} parameter used to suppress the output of biom files. BioLockJ
	 * BioLockJ parsers expect clear text files in the module output directory, so the biom files must be excluded.
	 */
	protected static final String SUMMARIZE_TAXA_SUPPRESS_BIOM = "suppress_biom_table_output";
	private static final String NUM_THREADS_PARAM = "-aO";

	private static final String VSEARCH_NUM_THREADS_PARAM = "--threads";

	// OTHER SCRIPT THAT MAY BE ADDED IN THE FUTURE
	// public static final String VALIDATED_MAPPING = "_corrected.txt";
	// private static final String OTUS_TREE_97 = "97_otus.tree";
	// private static final String TAXA_TREE = "taxa.tre";
	// private static final String SCRIPT_FILTER_TREE = "filter_tree.py -i ";
	// private static final String DIFF_OTU_SUMMARY = "differential_otu_summary.txt";
	// private static final String SCRIPT_DIFF_ABUNDANCE = "differential_abundance.py -i ";
	// private static final String SCRIPT_COMP_CORE_MB = "compute_core_microbiome.py ";

}<|MERGE_RESOLUTION|>--- conflicted
+++ resolved
@@ -340,19 +340,9 @@
 
 	/**
 	 * Subclasses call this method to check dependencies before picking OTUs to validate
-<<<<<<< HEAD
 	 * {@link biolockj.Config}.{@value #QIIME_PARAMS}
 	 *
 	 * @throws Exception if {@value #QIIME_PARAMS} contains invalid parameters
-=======
-	 * {@link biolockj.Config}.{@value biolockj.Constants#EXE_CLASSIFIER_PARAMS}
-	 * 
-	 * @return TODO
-	 *
-	 * @throws Exception if
-	 * {@link biolockj.Config}.{@value biolockj.Constants#EXE_CLASSIFIER_PARAMS} contains
-	 * invalid parameters
->>>>>>> c6ee0c8f
 	 */
 	protected String getParams() throws Exception
 	{
