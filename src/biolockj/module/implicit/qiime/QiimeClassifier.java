/**
 * @UNCC Fodor Lab
 * @author Michael Sioda
 * @email msioda@uncc.edu
 * @date June 19, 2017
 * @disclaimer This code is free software; you can redistribute it and/or modify it under the terms of the GNU General
 * Public License as published by the Free Software Foundation; either version 2 of the License, or (at your option) any
 * later version, provided that any use properly credits the author. This program is distributed in the hope that it
 * will be useful, but WITHOUT ANY WARRANTY; without even the implied warranty of MERCHANTABILITY or FITNESS FOR A
 * PARTICULAR PURPOSE. See the GNU General Public License for more details at http://www.gnu.org *
 */
package biolockj.module.implicit.qiime;

import java.io.*;
import java.util.*;
import biolockj.*;
import biolockj.module.BioModule;
import biolockj.module.classifier.ClassifierModule;
import biolockj.module.classifier.ClassifierModuleImpl;
import biolockj.module.classifier.r16s.QiimeOpenRefClassifier;
import biolockj.module.seq.PearMergeReads;
import biolockj.util.*;

/**
 * This BioModule generates the bash script used to create QIIME summary scripts, taxonomy-level reports, and add alpha
 * diversity metrics (if configured) to the metadata file.<br>
 * For a complete list of available metrics, see:
 * <a href= "http://scikit-bio.org/docs/latest/generated/skbio.diversity.alpha.html" target=
 * "_top">http://scikit-bio.org/docs/latest/generated/skbio.diversity.alpha.html</a><br>
 * 
 * @blj.web_desc
 */
public class QiimeClassifier extends ClassifierModuleImpl implements ClassifierModule
{
	/**
	 * Generate bash script lines to summarize QIIME results, build taxonomy reports, and add alpha diversity metrics.
	 * <p>
	 * The QiimeClassifier script begins with the following QIIME scripts:
	 * <ol>
	 * <li>{@value #SCRIPT_PRINT_CONFIG} - logs version/environment info
	 * <li>{@value #SCRIPT_SUMMARIZE_TAXA} - processes {@value #OTU_TABLE} to create taxonomy-level reports in the
	 * output directory
	 * <li>{@value #SCRIPT_SUMMARIZE_BIOM} - processes {@value #OTU_TABLE} to create summary file:
	 * output/{@value #OTU_SUMMARY_FILE}
	 * </ol>
	 * <p>
	 * If {@link biolockj.Config}.{@value Constants#QIIME_ALPHA_DIVERSITY_METRICS} are defined, add lines to run
	 * additional scripts:
	 * <ol>
	 * <li>{@value #SCRIPT_CALC_ALPHA_DIVERSITY} - calculates {@value Constants#QIIME_ALPHA_DIVERSITY_METRICS} on
	 * {@value #OTU_TABLE} to create output/{@value #ALPHA_DIVERSITY_TABLE}
	 * <li>{@value #SCRIPT_ADD_ALPHA_DIVERSITY} - adds {@value #ALPHA_DIVERSITY_TABLE} data to
	 * {@link biolockj.Config}.{@value biolockj.util.MetaUtil#META_FILE_PATH}
	 * <li>
	 * </ol>
	 * <p>
	 * For complete list of skbio.diversity.alpha options, see
	 * <a href= "http://scikit-bio.org/docs/latest/generated/skbio.diversity.alpha.html" target=
	 * "_top">http://scikit-bio.org/docs/latest/generated/skbio.diversity.alpha.html</a>
	 */
	@Override
	public List<List<String>> buildScript( final List<File> files ) throws Exception
	{
		final String outDir = getOutputDir().getAbsolutePath() + File.separator;
		final String tempDir = getTempDir().getAbsolutePath() + File.separator;
		final List<List<String>> data = new ArrayList<>();
		final List<String> lines = new ArrayList<>();
		lines.add( SCRIPT_PRINT_CONFIG + " -t" );
		lines.add( SCRIPT_SUMMARIZE_TAXA + " -a --" + SUMMARIZE_TAXA_SUPPRESS_BIOM + " -i " + files.get( 0 ) + " -L "
				+ getLowestQiimeTaxaLevel() + " -o " + outDir );
		lines.add( SCRIPT_SUMMARIZE_BIOM + " -i " + files.get( 0 ) + " -o " + tempDir + OTU_SUMMARY_FILE );
		if( Config.getString( this, Constants.QIIME_ALPHA_DIVERSITY_METRICS ) != null )
		{
			final File newMapping = new File( tempDir + MetaUtil.getMetadataFileName() );
			lines.add( SCRIPT_CALC_ALPHA_DIVERSITY + " -i " + files.get( 0 ) + " -m " + getAlphaDiversityMetrics()
					+ " -o " + tempDir + ALPHA_DIVERSITY_TABLE );
			lines.add( SCRIPT_ADD_ALPHA_DIVERSITY + " -m " + MetaUtil.getPath() + " -i " + tempDir
					+ ALPHA_DIVERSITY_TABLE + " -o " + newMapping );
			MetaUtil.setFile( newMapping );
		}

		data.add( lines );

		return data;
	}

	/**
	 * QIIME does not support paired reads
	 */
	@Override
	public List<List<String>> buildScriptForPairedReads( final List<File> files ) throws Exception
	{
		throw new Exception(
				"QIIME does not support paired reads!  Prerequisite BioModule " + PearMergeReads.class.getName()
						+ " should be added your pipeline Config: " + Config.getConfigFileName() );
	}

	@Override
	public void checkDependencies() throws Exception
	{
		if( getClass().equals( QiimeClassifier.class ) )
		{
			boolean foundOtuPickingModule = false;
			for( final BioModule module: Pipeline.getModules() )
			{
				if( module.getClass().getPackage().equals( QiimeOpenRefClassifier.class.getPackage() ) )
				{
					foundOtuPickingModule = true;
				}
			}

			if( !foundOtuPickingModule )
			{
				throw new Exception( "QIIME pipelines require an OTU Picking module from package: "
						+ QiimeOpenRefClassifier.class.getPackage() );
			}
		}

		super.checkDependencies();
	}

	/**
	 * The cleanUp operation builds a new metadata file if alpha diversity metrics were generated by this module. The
	 * script {@value #SCRIPT_ADD_ALPHA_DIVERSITY} outputs {@value #ALPHA_DIV_NULL_VALUE} for null values which must be
	 * replaced by {@link biolockj.Config}.{@value biolockj.util.MetaUtil#META_NULL_VALUE} if any are found.
	 */
	@Override
	public void cleanUp() throws Exception
	{
		super.cleanUp();
		final List<String> metrics = Config.getList( this, Constants.QIIME_ALPHA_DIVERSITY_METRICS );
		if( ModuleUtil.isComplete( this ) || !getClass().equals( QiimeClassifier.class ) || metrics.isEmpty()
				|| Config.requireString( this, MetaUtil.META_NULL_VALUE ).equals( ALPHA_DIV_NULL_VALUE ) )
		{
			if( !metrics.isEmpty() )
			{
				MetaUtil.refreshCache();
			}
			return; // nothing to do
		}

		MetaUtil.refreshCache(); // to get the new alpha metric fields
		final BufferedReader reader = BioLockJUtil.getFileReader( MetaUtil.getFile() );
		MetaUtil.setFile(
				new File( getOutputDir().getAbsolutePath() + File.separator + MetaUtil.getMetadataFileName() ) );
		final BufferedWriter writer = new BufferedWriter( new FileWriter( MetaUtil.getFile() ) );
		final int numCols = MetaUtil.getFieldNames().size() - metrics.size() * 3;

		try
		{
			final String headers = reader.readLine();
			writer.write( headers + RETURN );

			Log.warn( getClass(), "Build new METADATA FILE with headers: " + headers );

			for( String line = reader.readLine(); line != null; line = reader.readLine() )
			{
				final StringTokenizer st = new StringTokenizer( line, TAB_DELIM );
				writer.write( st.nextToken() ); // write ID col
				for( int i = 0; i < numCols; i++ ) // write all standard columns
				{
					writer.write( TAB_DELIM + st.nextToken() );
				}

				// replace any N/A values with configured MetaUtil.META_ULL_VALUE
				while( st.hasMoreTokens() )
				{
					String token = st.nextToken();
					if( token.equals( ALPHA_DIV_NULL_VALUE ) )
					{
						token = Config.requireString( this, MetaUtil.META_NULL_VALUE );
					}
					writer.write( TAB_DELIM + token );
				}
				writer.write( RETURN );
			}
		}
		finally
		{
			reader.close();
			writer.close();
			MetaUtil.refreshCache(); // to add new null values in alpha metric field values
		}
	}

	/**
	 * QIIME calls python scripts, so no special command is required
	 */
	@Override
	public String getClassifierExe() throws Exception
	{
		return null;
	}

	/**
	 * Obtain the QIIME runtime params
	 */
	@Override
	public List<String> getClassifierParams() throws Exception
	{
		return Config.getList( this, QIIME_PARAMS );
	}

	/**
	 * Check DB parameters for the comment parent directory path, there are 3 parameters:
	 * <ol>
	 * <li>{@value #QIIME_PYNAST_ALIGN_DB}
	 * <li>{@value #QIIME_REF_SEQ_DB}
	 * <li>{@value #QIIME_TAXA_DB}
	 * </ol>
	 * 
	 * @return Parent DB directory
	 * @throws Exception if errors occur
	 */
	@Override
	public File getDB() throws Exception
	{
		String pynastDB = Config.getString( this, QIIME_PYNAST_ALIGN_DB );
		String refSeqDB = Config.getString( this, QIIME_REF_SEQ_DB );
		String taxaDB = Config.getString( this, QIIME_TAXA_DB );
<<<<<<< HEAD
		if( pynastDB == null && refSeqDB == null && taxaDB == null )
		{
			return null;
		}

		if( pynastDB == null || refSeqDB == null || taxaDB == null )
		{
			if( pynastDB == null )
			{
				pynastDB = UNDEFINED;
			}
			if( pynastDB == null )
			{
				refSeqDB = UNDEFINED;
			}
			if( pynastDB == null )
			{
				taxaDB = UNDEFINED;
			}
			throw new Exception(
					"Alternate QIIME database cannot be partially defined.  If any of these Config properties are defined, they must all be defined: "
							+ QIIME_PYNAST_ALIGN_DB + "=" + pynastDB + ", " + QIIME_REF_SEQ_DB + "=" + refSeqDB
							+ ", " + QIIME_TAXA_DB + "=" + taxaDB );
		}
		
		File pynastFile = new File( Config.getSystemFilePath( pynastDB ) );
		File refSeqFile = new File( Config.getSystemFilePath( refSeqDB ) );
		File taxaFile = new File( Config.getSystemFilePath( taxaDB ) );

		final File parentDir = BioLockJUtil.getCommonParent(
				BioLockJUtil.getCommonParent( pynastFile, refSeqFile ), taxaFile );
		Log.info( getClass(), "Found common database dir: " + parentDir.getAbsolutePath() );
		return parentDir;
	}
	
	/**
	 * Return the Docker container database directory (starting with /db/...)
	 * 
	 * @param prop QIIME database dir
	 * @return Docker container DB dir
	 * @throws Exception if errors occur
	 */
	protected File getDB( String prop ) throws Exception
	{
		return new File( Config.getSystemFilePath( Config.requireString( this, prop ) ).replace( getDB().getAbsolutePath(), DockerUtil.CONTAINER_DB_DIR ) );
	}
=======
		if( pynastDB != null || refSeqDB != null || taxaDB != null )
		{
			if( pynastDB == null || refSeqDB == null || taxaDB == null )
			{
				if( pynastDB == null )
				{
					pynastDB = UNDEFINED;
				}
				if( pynastDB == null )
				{
					refSeqDB = UNDEFINED;
				}
				if( pynastDB == null )
				{
					taxaDB = UNDEFINED;
				}
				throw new Exception(
						"Alternate QIIME database cannot be partially defined.  If any of these Config properties are defined, they must all be defined: "
								+ QIIME_PYNAST_ALIGN_DB + "=" + pynastDB + ", " + QIIME_REF_SEQ_DB + "=" + refSeqDB
								+ ", " + QIIME_TAXA_DB + "=" + taxaDB );
			}
		}

		final File parentDir = BioLockJUtil.getCommonParent(
				BioLockJUtil.getCommonParent( new File( pynastDB ), new File( refSeqDB ) ), new File( taxaDB ) );
		Log.info( getClass(), "Found common database dir: " + parentDir.getAbsolutePath() );
		return parentDir;
	}
>>>>>>> f1ef7b1a

	@Override
	public List<File> getInputFiles() throws Exception
	{
		if( getFileCache().isEmpty() )
		{
			if( getClass().getName().equals( QiimeClassifier.class.getName() ) )
			{
				cacheInputFiles( findModuleInputFiles() );
			}
			else
			{
				cacheInputFiles( getSeqFiles( findModuleInputFiles() ) );
			}
		}

		return getFileCache();
	}

	/**
	 * Subclasses of QiimeClassifier add post-requisite module: {@link biolockj.module.implicit.qiime.QiimeClassifier}.
	 * Only the QiimeClassifier itself adds the QiimeParser as a post-requisite module.
	 */
	@Override
	public List<String> getPostRequisiteModules() throws Exception
	{
		final List<String> postReqs = new ArrayList<>();
		if( !getClass().equals( QiimeClassifier.class ) )
		{
			postReqs.add( QiimeClassifier.class.getName() );
		}

		postReqs.addAll( super.getPostRequisiteModules() );

		return postReqs;
	}

	/**
	 * If paired reads found, add prerequisite module: {@link biolockj.module.seq.PearMergeReads}. If sequences are not
	 * fasta format, add prerequisite module: {@link biolockj.module.seq.AwkFastaConverter}, or similar module specified
	 * by {@value biolockj.Constants#DEFAULT_MOD_FASTA_CONV}. Subclasses of QiimeClassifier add prerequisite module:
	 * {@link biolockj.module.implicit.qiime.BuildQiimeMapping}.
	 */
	@Override
	public List<String> getPreRequisiteModules() throws Exception
	{
		final List<String> preReqs = new ArrayList<>();
		preReqs.addAll( super.getPreRequisiteModules() );
		if( Config.getBoolean( this, Constants.INTERNAL_PAIRED_READS ) )
		{
			preReqs.add( ModuleUtil.getDefaultMergePairedReadsConverter() );
		}
		if( SeqUtil.piplineHasSeqInput() && !SeqUtil.isFastA() )
		{
			preReqs.add( ModuleUtil.getDefaultFastaConverter() );
		}
		if( !getClass().getName().equals( QiimeClassifier.class.getName() ) ) // must be a classifier
		{
			preReqs.add( BuildQiimeMapping.class.getName() );
		}

		return preReqs;
	}

	/**
	 * This method extends the classifier summary by adding the Qiime OTU summary metrics.
	 */
	@Override
	public String getSummary() throws Exception
	{
		final StringBuffer sb = new StringBuffer();
		try
		{
			final String endString = "Counts/sample detail:";
			final File otuSummary = new File( getTempDir().getAbsolutePath() + File.separator + OTU_SUMMARY_FILE );
			if( otuSummary.exists() )
			{
				final BufferedReader reader = BioLockJUtil.getFileReader( otuSummary );
				sb.append( "OTU Summary" + RETURN );
				for( String line = reader.readLine(); line != null; line = reader.readLine() )
				{
					if( line.trim().equals( endString ) )
					{
						break;
					}
					if( !line.trim().isEmpty() )
					{
						sb.append( line + RETURN );
					}
				}

				reader.close();
			}
			return super.getSummary() + sb.toString();
		}
		catch( final Exception ex )
		{
			Log.warn( getClass(), "Unable to complete module summary: " + ex.getMessage() );
		}

		return super.getSummary();
	}

	/**
	 * If superclass is fed by another QiimeClassifier, it must be a subclass with biom output. Otherwise, if a
	 * subclass, it must expect sequence file input.
	 */
	@Override
	public boolean isValidInputModule( final BioModule module )
	{
		if( getClass().getName().equals( QiimeClassifier.class.getName() )
				&& module.getClass().getName().toLowerCase().contains( Constants.QIIME ) )
		{
			return true;
		}

		return super.isValidInputModule( module );
	}

	/**
	 * Module input directories are set to the previous module output directory.<br>
	 * To ensure we use the correct path, get path from {@link #getInputFiles()}
	 *
	 * @return File directory containing module input files
	 * @throws Exception if propagated by {@link #getInputFiles()}
	 */
	protected File getInputFileDir() throws Exception
	{
		final String inDir = getInputFiles().get( 0 ).getAbsolutePath();
		final int i = inDir.indexOf( File.separator + getInputFiles().get( 0 ).getName() );
		final File dir = new File( inDir.substring( 0, i ) );
		if( !dir.exists() )
		{
			throw new Exception( "Module input directory not found! --> " + dir.getAbsolutePath() );
		}

		return dir;
	}
	
	/**
	 * Build ~/.qiime_config to define the alternate Docker qiime_classifier DB with local container path references.<br>
	 * 
	 * @return Bash script lines to build the qiime_config file
	 * @throws Exception if errors occur build file
	 */
	protected List<String> buildQiimeConfigLines() throws Exception
	{
		final List<String> lines = new ArrayList<>();
		if( getDB() != null )
		{
			lines.add( "echo '" + QIIME_CONFIG_SEQ_REF + " " + getDB( QIIME_REF_SEQ_DB ) + "' > " + QIIME_CONFIG );
			lines.add( "echo '" + QIIME_CONFIG_PYNAST_ALIGN_REF + " " + getDB( QIIME_PYNAST_ALIGN_DB ) + "' >> " + QIIME_CONFIG  );
			lines.add( "echo '" + QIIME_CONFIG_TAXA_SEQ_REF + " " + getDB( QIIME_REF_SEQ_DB ) + "' >> " + QIIME_CONFIG );
			lines.add( "echo '" + QIIME_CONFIG_TAXA_ID_REF + " " +  getDB( QIIME_TAXA_DB ) + "' >> " + QIIME_CONFIG );
		}

		return lines;
	}
	
	@Override
	public List<String> getWorkerScriptFunctions() throws Exception
	{
		final List<String> lines = super.getWorkerScriptFunctions();
		if( DockerUtil.hasDB( this ) )
		{
			lines.addAll( buildQiimeConfigLines() );
			lines.add( "" );
		}

		return lines;
	}

	/**
	 * Subclasses call this method to check dependencies before picking OTUs to validate
	 * {@link biolockj.Config}.{@value #QIIME_PARAMS}
	 *
	 * @return Validated QIIME runtime parameters
	 * @throws Exception if {@value #QIIME_PARAMS} contains invalid parameters
	 */
	protected String getParams() throws Exception
	{
		if( switches == null )
		{
			final String params = BioLockJUtil.join( getClassifierParams() );
			if( params.indexOf( "-i " ) > -1 || params.indexOf( "--input_fp " ) > -1 )
			{
				throw new Exception( "INVALID CLASSIFIER OPTION (-i or --input_fp) FOUND IN PROPERTY (" + QIIME_PARAMS
						+ "). PLEASE REMOVE.  INPUT DETERMINED BY: " + Constants.INPUT_DIRS );
			}
			if( params.indexOf( "-o " ) > -1 || params.indexOf( "--output_dir " ) > -1 )
			{
				throw new Exception( "INVALID CLASSIFIER OPTION (-o or --output_dir) FOUND IN PROPERTY (" + QIIME_PARAMS
						+ "). PLEASE REMOVE THIS VALUE FROM PROPERTY FILE. " );
			}
			if( params.indexOf( "-a " ) > -1 || params.indexOf( "-O " ) > -1 )
			{
				throw new Exception( "INVALID CLASSIFIER OPTION (-a or -O) FOUND IN PROPERTY (" + QIIME_PARAMS
						+ "). BIOLOCKJ DERIVES THIS VALUE FROM: " + SCRIPT_NUM_THREADS );
			}
			if( params.indexOf( "-f " ) > -1 )
			{
				throw new Exception( "INVALID CLASSIFIER OPTION (-f or --force) FOUND IN PROPERTY (" + QIIME_PARAMS
						+ "). OUTPUT OPTIONS AUTOMATED BY BIOLOCKJ." );
			}

			switches = getRuntimeParams( getClassifierParams(), NUM_THREADS_PARAM );
			if( switches == null || switches.trim().isEmpty() )
			{
				throw new Exception( "No threads + no exe.classifierParams found!" );
			}

			Log.info( getClass(), "Set Qiime params: \"" + switches + "\"" );
		}

		return " " + switches;
	}

	/**
	 * Subclasses call this method to add OTU picking lines by calling {@value #SCRIPT_ADD_LABELS} via OTU picking
	 * script. Sleep for 5 seconds before running so that freshly created batch fasta files and mapping files can be
	 * found on the file system.
	 *
	 * @param otuPickingScript QIIME script
	 * @param fastaDir Fasta File directory
	 * @param mapping File-path of mapping file
	 * @param outputDir Directory to output {@value #COMBINED_FNA}
	 * @return 2 script lines for the bash script
	 * @throws Exception if errors occur
	 */
	protected List<String> getPickOtuLines( final String otuPickingScript, final File fastaDir, final String mapping,
			final File outputDir ) throws Exception
	{
		final List<String> lines = new ArrayList<>();
		lines.add( "sleep 5s" );
		lines.add( SCRIPT_ADD_LABELS + " -n 1 -i " + fastaDir.getAbsolutePath() + " -m " + mapping + " -c "
				+ Constants.QIIME_DEMUX_COL + " -o " + outputDir.getAbsolutePath() );
		final String fnaFile = outputDir + File.separator + COMBINED_FNA;
		lines.add( otuPickingScript + getParams() + "-i " + fnaFile + " -fo " + outputDir );
		return lines;
	}
	


	/**
	 * Return runtime parameters for {@value #EXE_VSEARCH_PARAMS}
	 * 
	 * @return Vsearch runtime parameters
	 * @throws Exception if errors occur
	 */
	protected String getVsearchParams() throws Exception
	{
		return " " + getRuntimeParams( Config.getList( this, EXE_VSEARCH_PARAMS ), VSEARCH_NUM_THREADS_PARAM );
	}

	/**
	 * Typically we verify no duplicate file names are used, but for QIIME we may be combining multiple files with the
	 * same name ({@value #OTU_TABLE}), so QiimeClassifier skips this validation.
	 */
	@Override
	protected void validateFileNameUnique( final Set<String> fileNames, final File file ) throws Exception
	{
		// Not needed for QIIME. Multiple file named otu_table.biom & others exist.
	}

	private String getAlphaDiversityMetrics() throws Exception
	{
		final StringBuffer sb = new StringBuffer();
		final Iterator<String> metrics = Config.requireList( this, Constants.QIIME_ALPHA_DIVERSITY_METRICS ).iterator();
		sb.append( metrics.next() );
		while( metrics.hasNext() )
		{
			sb.append( "," ).append( metrics.next() );
		}
		return sb.toString();
	}

	private String getLowestQiimeTaxaLevel() throws Exception
	{
		if( TaxaUtil.bottomTaxaLevel().equals( Constants.SPECIES ) )
		{
			return "7";
		}
		if( TaxaUtil.bottomTaxaLevel().equals( Constants.GENUS ) )
		{
			return "6";
		}
		if( TaxaUtil.bottomTaxaLevel().equals( Constants.FAMILY ) )
		{
			return "5";
		}
		if( TaxaUtil.bottomTaxaLevel().equals( Constants.ORDER ) )
		{
			return "4";
		}
		if( TaxaUtil.bottomTaxaLevel().equals( Constants.CLASS ) )
		{
			return "3";
		}
		if( TaxaUtil.bottomTaxaLevel().equals( Constants.PHYLUM ) )
		{
			return "2";
		}
		if( TaxaUtil.bottomTaxaLevel().equals( Constants.DOMAIN ) )
		{
			return "1";
		}

		throw new Exception( "Should not be possible to reach this error, value based on required field: "
				+ Constants.REPORT_TAXONOMY_LEVELS );

	}

	private String switches = null;

	/**
	 * Value output by {@value #SCRIPT_CALC_ALPHA_DIVERSITY} for null values: {@value #ALPHA_DIV_NULL_VALUE}
	 */
	protected static final String ALPHA_DIV_NULL_VALUE = "N/A";

	/**
	 * File produced by QIIME {@value #SCRIPT_CALC_ALPHA_DIVERSITY} script: {@value #ALPHA_DIVERSITY_TABLE}
	 */
	protected static final String ALPHA_DIVERSITY_TABLE = "alphaDiversity" + TXT_EXT;

	/**
	 * Multiplexed fasta file produced by QIIME {@value #SCRIPT_ADD_LABELS} script: {@value #COMBINED_FNA}
	 */
	protected static final String COMBINED_FNA = "combined_seqs.fna";

	/**
	 * {@link biolockj.Config} property for vsearch exectuable used for chimera detection: {@value #EXE_VSEARCH}
	 */
	protected static final String EXE_VSEARCH = "exe.vsearch";

	/**
	 * {@link biolockj.Config} property for {@value #EXE_VSEARCH} parameters (such as alternate reference database
	 * path): {@value #EXE_VSEARCH_PARAMS}
	 */
	protected static final String EXE_VSEARCH_PARAMS = "exe.vsearchParams";

	/**
	 * File produced by QIIME {@value #SCRIPT_SUMMARIZE_BIOM} script: {@value #OTU_SUMMARY_FILE}
	 */
	protected static final String OTU_SUMMARY_FILE = "otuSummary" + TXT_EXT;

	/**
	 * File produced by OTU picking scripts holding read taxonomy assignments: {@value #OTU_TABLE}
	 */
	protected static final String OTU_TABLE = "otu_table.biom";

	/**
	 * {@link biolockj.Config} List property used to obtain the QIIME executable params
	 */
	protected static final String QIIME_PARAMS = "qiime.params";

	/**
	 * {@link biolockj.Config} File property to define ~/.qiime_config pynast_template_alignment_fp:
	 * {@value #QIIME_PYNAST_ALIGN_DB}
	 */
	protected static final String QIIME_PYNAST_ALIGN_DB = "qiime.pynastAlignDB";

	/**
	 * {@link biolockj.Config} File property to define ~/.qiime_config pick_otus_reference_seqs_fp and
	 * assign_taxonomy_reference_seqs_fp: {@value #QIIME_REF_SEQ_DB}
	 */
	protected static final String QIIME_REF_SEQ_DB = "qiime.refSeqDB";

	/**
	 * {@link biolockj.Config} boolean property to indicate if {@value #EXE_VSEARCH} is needed for chimera removal:
	 * {@value #QIIME_REMOVE_CHIMERAS}
	 */
	protected static final String QIIME_REMOVE_CHIMERAS = "qiime.removeChimeras";

	/**
	 * {@link biolockj.Config} File property to define ~/.qiime_config assign_taxonomy_id_to_taxonomy_fp:
	 * {@value #QIIME_TAXA_DB}
	 */
	protected static final String QIIME_TAXA_DB = "qiime.taxaDB";

	/**
	 * Directory created by {@value biolockj.module.classifier.r16s.QiimeDeNovoClassifier#PICK_OTU_SCRIPT} and
	 * {@value biolockj.module.classifier.r16s.QiimeOpenRefClassifier#PICK_OTU_SCRIPT}: {@value #REP_SET}
	 */
	protected static final String REP_SET = "rep_set";

	/**
	 * QIIME script to add {@value #ALPHA_DIVERSITY_TABLE} to the metadata file: {@value #SCRIPT_ADD_ALPHA_DIVERSITY}
	 */
	protected static final String SCRIPT_ADD_ALPHA_DIVERSITY = "add_alpha_to_mapping_file.py";

	/**
	 * QIIME script that produces {@value #COMBINED_FNA}, the multiplexed fasta file: {@value #SCRIPT_ADD_LABELS}
	 */
	protected static final String SCRIPT_ADD_LABELS = "add_qiime_labels.py";

	/**
	 * QIIME script that creates alpha diversity metrics file in output/{@value #ALPHA_DIVERSITY_TABLE}:
	 * {@value #SCRIPT_CALC_ALPHA_DIVERSITY}
	 */
	protected static final String SCRIPT_CALC_ALPHA_DIVERSITY = "alpha_diversity.py";

	/**
	 * QIIME script used to remove chimeras detected by {@value #EXE_VSEARCH}: {@value #SCRIPT_FILTER_OTUS}
	 */
	protected static final String SCRIPT_FILTER_OTUS = "filter_otus_from_otu_table.py";

	/**
	 * QIIME script to print environment configuration to qsub output file: {@value #SCRIPT_PRINT_CONFIG}
	 */
	protected static final String SCRIPT_PRINT_CONFIG = "print_qiime_config.py";

	/**
	 * Produces output/{@value #OTU_SUMMARY_FILE} summarizing dataset: {@value #SCRIPT_SUMMARIZE_BIOM}
	 */
	protected static final String SCRIPT_SUMMARIZE_BIOM = "biom summarize-table";

	/**
	 * QIIME script used to produce taxonomy-level reports in the module output directory:
	 * {@value #SCRIPT_SUMMARIZE_TAXA}
	 */
	protected static final String SCRIPT_SUMMARIZE_TAXA = "summarize_taxa.py";

	/**
	 * QIIME script {@value #SCRIPT_SUMMARIZE_TAXA} parameter used to suppress the output of biom files. BioLockJ
	 * BioLockJ parsers expect clear text files in the module output directory, so the biom files must be excluded.
	 */
	protected static final String SUMMARIZE_TAXA_SUPPRESS_BIOM = "suppress_biom_table_output";
<<<<<<< HEAD

	private static final String NUM_THREADS_PARAM = "-aO";
	

	private static final String QIIME_CONFIG_SEQ_REF = "pick_otus_reference_seqs_fp";
	private static final String QIIME_CONFIG_PYNAST_ALIGN_REF = "pynast_template_alignment_fp";
	private static final String QIIME_CONFIG_TAXA_SEQ_REF = "assign_taxonomy_reference_seqs_fp";
	private static final String QIIME_CONFIG_TAXA_ID_REF = "assign_taxonomy_id_to_taxonomy_fp";
	
	private static final String QIIME_CONFIG = DockerUtil.DOCKER_ROOT_HOME + "/.qiime_config";
=======

	private static final String NUM_THREADS_PARAM = "-aO";

>>>>>>> f1ef7b1a
	private static final String UNDEFINED = "UNDEFINED";
	private static final String VSEARCH_NUM_THREADS_PARAM = "--threads";

	// OTHER SCRIPT THAT MAY BE ADDED IN THE FUTURE
	// public static final String VALIDATED_MAPPING = "_corrected.txt";
	// private static final String OTUS_TREE_97 = "97_otus.tree";
	// private static final String TAXA_TREE = "taxa.tre";
	// private static final String SCRIPT_FILTER_TREE = "filter_tree.py -i ";
	// private static final String DIFF_OTU_SUMMARY = "differential_otu_summary.txt";
	// private static final String SCRIPT_DIFF_ABUNDANCE = "differential_abundance.py -i ";
	// private static final String SCRIPT_COMP_CORE_MB = "compute_core_microbiome.py ";

}<|MERGE_RESOLUTION|>--- conflicted
+++ resolved
@@ -218,7 +218,7 @@
 		String pynastDB = Config.getString( this, QIIME_PYNAST_ALIGN_DB );
 		String refSeqDB = Config.getString( this, QIIME_REF_SEQ_DB );
 		String taxaDB = Config.getString( this, QIIME_TAXA_DB );
-<<<<<<< HEAD
+
 		if( pynastDB == null && refSeqDB == null && taxaDB == null )
 		{
 			return null;
@@ -265,36 +265,6 @@
 	{
 		return new File( Config.getSystemFilePath( Config.requireString( this, prop ) ).replace( getDB().getAbsolutePath(), DockerUtil.CONTAINER_DB_DIR ) );
 	}
-=======
-		if( pynastDB != null || refSeqDB != null || taxaDB != null )
-		{
-			if( pynastDB == null || refSeqDB == null || taxaDB == null )
-			{
-				if( pynastDB == null )
-				{
-					pynastDB = UNDEFINED;
-				}
-				if( pynastDB == null )
-				{
-					refSeqDB = UNDEFINED;
-				}
-				if( pynastDB == null )
-				{
-					taxaDB = UNDEFINED;
-				}
-				throw new Exception(
-						"Alternate QIIME database cannot be partially defined.  If any of these Config properties are defined, they must all be defined: "
-								+ QIIME_PYNAST_ALIGN_DB + "=" + pynastDB + ", " + QIIME_REF_SEQ_DB + "=" + refSeqDB
-								+ ", " + QIIME_TAXA_DB + "=" + taxaDB );
-			}
-		}
-
-		final File parentDir = BioLockJUtil.getCommonParent(
-				BioLockJUtil.getCommonParent( new File( pynastDB ), new File( refSeqDB ) ), new File( taxaDB ) );
-		Log.info( getClass(), "Found common database dir: " + parentDir.getAbsolutePath() );
-		return parentDir;
-	}
->>>>>>> f1ef7b1a
 
 	@Override
 	public List<File> getInputFiles() throws Exception
@@ -722,22 +692,13 @@
 	 * BioLockJ parsers expect clear text files in the module output directory, so the biom files must be excluded.
 	 */
 	protected static final String SUMMARIZE_TAXA_SUPPRESS_BIOM = "suppress_biom_table_output";
-<<<<<<< HEAD
 
 	private static final String NUM_THREADS_PARAM = "-aO";
-	
-
 	private static final String QIIME_CONFIG_SEQ_REF = "pick_otus_reference_seqs_fp";
 	private static final String QIIME_CONFIG_PYNAST_ALIGN_REF = "pynast_template_alignment_fp";
 	private static final String QIIME_CONFIG_TAXA_SEQ_REF = "assign_taxonomy_reference_seqs_fp";
 	private static final String QIIME_CONFIG_TAXA_ID_REF = "assign_taxonomy_id_to_taxonomy_fp";
-	
 	private static final String QIIME_CONFIG = DockerUtil.DOCKER_ROOT_HOME + "/.qiime_config";
-=======
-
-	private static final String NUM_THREADS_PARAM = "-aO";
-
->>>>>>> f1ef7b1a
 	private static final String UNDEFINED = "UNDEFINED";
 	private static final String VSEARCH_NUM_THREADS_PARAM = "--threads";
 
