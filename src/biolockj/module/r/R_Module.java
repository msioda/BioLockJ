/**
 * @UNCC Fodor Lab
 * @author Michael Sioda
 * @email msioda@uncc.edu
 * @date Feb 18, 2017
 * @disclaimer This code is free software; you can redistribute it and/or modify it under the terms of the GNU General
 * Public License as published by the Free Software Foundation; either version 2 of the License, or (at your option) any
 * later version, provided that any use properly credits the author. This program is distributed in the hope that it
 * will be useful, but WITHOUT ANY WARRANTY; without even the implied warranty of MERCHANTABILITY or FITNESS FOR A
 * PARTICULAR PURPOSE. See the GNU General Public License for more details at http://www.gnu.org *
 */
package biolockj.module.r;

import java.io.*;
import java.util.*;
import org.apache.commons.io.FileUtils;
import org.apache.commons.io.filefilter.IOFileFilter;
import org.apache.commons.io.filefilter.WildcardFileFilter;
import biolockj.*;
import biolockj.module.BioModule;
import biolockj.module.ScriptModule;
import biolockj.module.ScriptModuleImpl;
import biolockj.module.report.taxa.AddMetadataToTaxaTables;
import biolockj.util.*;

/**
 * This BioModule is the superclass for R script generating modules.
 */
public abstract class R_Module extends ScriptModuleImpl implements ScriptModule
{
	/**
	 * Run R script in docker.
	 * 
	 * @return Bash script lines for the docker script
	 * @throws Exception if errors occur
	 */
	public List<List<String>> buildDockerBashScript() throws Exception
	{
		final List<List<String>> dockerScriptLines = new ArrayList<>();
		final List<String> innerList = new ArrayList<>();
		innerList.add( FUNCTION_RUN_R + " " + getPrimaryScript().getAbsolutePath() );
		dockerScriptLines.add( innerList );
		return dockerScriptLines;
	}
	

	/**
	 * Not needed for R script modules.
	 */
	@Override
	public List<List<String>> buildScript( final List<File> files ) throws Exception
	{
		return null;
	}

	/**
	 * Validate configuration file properties used to build the R report:
	 * <ol>
	 * <li>Get positive integer {@link biolockj.Config}.{@value #R_TIMEOUT}
	 * <li>Get positive integer {@link biolockj.Config}.{@value #R_PLOT_WIDTH}
	 * </ol>
	 */
	@Override
	public void checkDependencies() throws Exception
	{
		super.checkDependencies();
		Config.getPositiveInteger( R_TIMEOUT );
		Config.requirePositiveInteger( R_PLOT_WIDTH );
	}

	/**
	 * Builds an R script by calling sub-methods to builds the BaseScript and creates the MAIN script shell that sources
	 * the BaseScript, calls runProgram(), reportStatus() and main() which can only be implemented in a subclass.<br>
	 */
	@Override
	public void executeTask() throws Exception
	{
		writePrimaryScript();
		if( RuntimeParamUtil.isDockerMode() )
		{
			BashScriptBuilder.buildScripts( this, buildDockerBashScript(), 1 );
		}
	}

	/**
	 * Get the function library script
	 * 
	 * @return Function library script
	 * @throws Exception if errors occur
	 */
	public File getFunctionLib() throws Exception
	{
		final File rFile = new File( getRTemplateDir() + R_FUNCTION_LIB );
		if( !rFile.exists() )
		{
			throw new Exception( "Missing R function library: " + rFile.getAbsolutePath() );
		}

		return rFile;
	}

	/**
	 * If running Docker, run the Docker bash script, otherwise:<br>
	 * Run {@link biolockj.Config}.{@value #EXE_RSCRIPT} command on the generated R Script:
	 * {@link biolockj.util.ModuleUtil#getMainScript(BioModule)}.
	 */
	@Override
	public String[] getJobParams() throws Exception
	{
		Log.info( getClass(), "Executing Script: " + ModuleUtil.getMainScript( this ).getName() );
		if( RuntimeParamUtil.isDockerMode() )
		{
			return new String[] { ModuleUtil.getMainScript( this ).getAbsolutePath() };
		}
		else
		{
			final String[] cmd = new String[ 2 ];
			cmd[ 0 ] = Config.getExe( EXE_RSCRIPT );
			cmd[ 1 ] = ModuleUtil.getMainScript( this ).getAbsolutePath();
			return cmd;
		}
	}

	/**
	 * Get the main R script
	 * 
	 * @return Main R script
	 * @throws Exception if errors occur
	 */
	public File getMainR() throws Exception
	{
		final File rFile = new File( getRTemplateDir() + R_MAIN_SCRIPT );
		if( !rFile.exists() )
		{
			throw new Exception( "Missing R function library: " + rFile.getAbsolutePath() );
		}

		return rFile;
	}

	/**
	 * Get the Module script
	 * 
	 * @return Module R script
	 * @throws Exception if errors occur
	 */
	public File getModuleScript() throws Exception
	{
		final File rFile = new File( getRTemplateDir() + getModuleScriptName() );
		if( !rFile.exists() )
		{
			throw new Exception( "Missing R module script: " + rFile.getAbsolutePath() );
		}

		return rFile;
	}

	/**
	 * All R modules require combined OTU-metadata tables.
	 */
	@Override
	public List<Class<?>> getPreRequisiteModules() throws Exception
	{
		final List<Class<?>> preReqs = super.getPreRequisiteModules();
		if( !BioLockJUtil.pipelineInputType( BioLockJUtil.PIPELINE_R_INPUT_TYPE ) )
		{
			preReqs.add( AddMetadataToTaxaTables.class );
		}

		return preReqs;
	}

	/**
	 * Get the primary R script
	 * 
	 * @return File (R script)
	 * @throws Exception if errors occur
	 */
	public File getPrimaryScript() throws Exception
	{
<<<<<<< HEAD
		return new File(
				getScriptDir().getAbsolutePath() + File.separator + MAIN_SCRIPT_PREFIX + getModuleScriptName() );
=======
		return new File( getScriptDir().getAbsolutePath() + File.separator + MAIN_SCRIPT_PREFIX + getModuleScriptName() );
>>>>>>> 37154387
	}

	/**
	 * Produce summary file counts for each file extension in the output directory and the number of log files in the
	 * temp directory. Any R Script errors detected during execution will also be printed. also contain details of R
	 * script errors, if any.
	 */
	@Override
	public String getSummary() throws Exception
	{
		try
		{
			final StringBuffer sb = new StringBuffer();
			final Map<String, Integer> map = new HashMap<>();
			for( final File file: getOutputDir().listFiles() )
			{
				if( !file.isFile() )
				{
					continue;
				}
				else if( file.getName().indexOf( "." ) > 0 )
				{
					final String ext = file.getName().substring( file.getName().lastIndexOf( "." ) + 1 );
					if( map.get( ext ) == null )
					{
						map.put( ext, 0 );
					}

					map.put( ext, map.get( ext ) + 1 );
				}
				else // no extension
				{
					if( map.get( "none" ) == null )
					{
						map.put( "none", 0 );
					}

					map.put( "none", map.get( "none" ) + 1 );
				}
			}

			final File rScript = getPrimaryScript();
			if( rScript == null || !rScript.exists() )
			{
				sb.append( "Failed to generate R Script!" + RETURN );
			}
			else
			{
				sb.append( getClass().getSimpleName() + ( getErrors().isEmpty() ? " successful": " failed" ) + ": "
						+ rScript.getAbsolutePath() + RETURN );

				for( final String ext: map.keySet() )
				{
					sb.append( "Generated " + map.get( ext ) + " " + ext + " files" + RETURN );
				}

				if( Config.getBoolean( R_DEBUG ) )
				{
					final IOFileFilter ff = new WildcardFileFilter( "*" + DEBUG_LOG_PREFIX + "*" + LOG_EXT );
					final Collection<File> debugLogs = FileUtils.listFiles( getTempDir(), ff, null );
					sb.append( "Generated " + debugLogs.size() + " log files" + RETURN );
				}

				sb.append( getErrors() );
			}

			return sb.toString();
		}
		catch( final Exception ex )
		{
			Log.warn( getClass(), "Unable to produce R_Module summary: " + ex.getMessage() );
		}

		return "Error occurred attempting to build R_Module summary!";
	}

	/**
	 * The R Script should run quickly, timeout = 10 minutes appears to work well.
	 */
	@Override
	public Integer getTimeout()
	{
		try
		{
			return Config.getPositiveInteger( R_TIMEOUT );
		}
		catch( final Exception ex )
		{
			Log.error( getClass(), ex.getMessage(), ex );
		}
		return null;
	}

	/**
	 * This method generates the bash function that calls the R script: runScript.
	 */
	@Override
	public List<String> getWorkerScriptFunctions() throws Exception
	{
		final List<String> lines = super.getWorkerScriptFunctions();
		lines.add( "function " + FUNCTION_RUN_R + "() {" );
		lines.add( Config.getExe( EXE_RSCRIPT ) + " $1" );
		lines.add( "}" );
		return lines;
	}

	/**
	 * Return the set of file extensions available for download by {@link biolockj.util.DownloadUtil} Add
	 * {@value #TSV_EXT} to super class set.
	 * 
	 * @return Set of file extensions
	 * @throws Exception if errors occur
	 */
	public Set<String> scpExtensions() throws Exception
	{
		final TreeSet<String> set = new TreeSet<>();
		set.add( R_EXT.substring( 1 ) );
		if( Config.getBoolean( R_Module.R_SAVE_R_DATA ) )
		{
			set.add( R_DATA_EXT.substring( 1 ) );
		}
		if( !Config.getBoolean( BioLockJ.PROJECT_DELETE_TEMP_FILES ) && Config.getBoolean( R_Module.R_DEBUG ) )
		{
			set.add( LOG_EXT.substring( 1 ) );
		}

		return set;
	}

	/**
	 * Initialize the R script by creating the MAIN R script that calls source on the BaseScript and adds the R code for
	 * the runProgarm() method.
	 *
	 * @throws Exception if unable to build the R script stub
	 */
	protected void writePrimaryScript() throws Exception
	{
		getTempDir();
		getOutputDir();
		FileUtils.copyFile( getMainR(), getPrimaryScript() );
		FileUtils.copyFileToDirectory( getFunctionLib(), getScriptDir() );
		FileUtils.copyFileToDirectory( getModuleScript(), getScriptDir() );
	}

	private String getErrors() throws Exception
	{
		final IOFileFilter ff = new WildcardFileFilter( "*" + Pipeline.SCRIPT_FAILURES );
		final Collection<File> scriptsFailed = FileUtils.listFiles( getScriptDir(), ff, null );
		if( scriptsFailed.isEmpty() )
		{
			return "";
		}
		final String rSpacer = "-------------------------------------";
		final StringBuffer errors = new StringBuffer();

		errors.append( INDENT + rSpacer + RETURN );
		errors.append( INDENT + "R Script Errors:" + RETURN );
		final BufferedReader reader = BioLockJUtil.getFileReader( scriptsFailed.iterator().next() );
		try
		{
			for( String line = reader.readLine(); line != null; line = reader.readLine() )
			{
				errors.append( INDENT + line + RETURN );
			}
		}
		finally
		{
			if( reader != null )
			{
				reader.close();
			}
		}
		errors.append( INDENT + rSpacer + RETURN );
		return errors.toString();
	}

<<<<<<< HEAD
=======

>>>>>>> 37154387
	private String getModuleScriptName() throws Exception
	{
		return getClass().getSimpleName() + R_EXT;
	}

	/**
	 * Get the BioLockJ resource R directory.
	 * 
	 * @return System file path
	 * @throws Exception if errors occur
	 */
	public static String getRTemplateDir() throws Exception
	{
		return BioLockJUtil.getSource().getAbsolutePath() + File.separator + "resources" + File.separator + "R"
				+ File.separator;
	}

	/**
	 * This method generates an R script with the given rCode saved to the given path.
	 *
	 * @param path Path to new R Script
	 * @param rCode R script code
	 * @throws Exception if I/O errors occur
	 */
	public static void writeNewScript( final String path, final String rCode ) throws Exception
	{
		final BufferedWriter writer = new BufferedWriter( new FileWriter( path ) );
		writeScript( writer, rCode );
	}

	/**
	 * This method formats the rCode to indent code blocks surround by curly-braces "{ }"
	 * 
	 * @param writer BufferedWriter writes to the file
	 * @param rCode R code
	 * @throws Exception if I/O errors occur
	 */
	private static void writeScript( final BufferedWriter writer, final String rCode ) throws Exception
	{
		int indentCount = 0;
		final StringTokenizer st = new StringTokenizer( rCode, BioLockJ.RETURN );
		while( st.hasMoreTokens() )
		{
			final String line = st.nextToken();

			if( line.equals( "}" ) )
			{
				indentCount--;
			}

			int i = 0;
			while( i++ < indentCount )
			{
				writer.write( INDENT );
			}

			writer.write( line + BioLockJ.RETURN );

			if( line.endsWith( "{" ) )
			{
				indentCount++;
			}
		}

		writer.close();
	}

	/**
	 * Method name in BioLockJ_Lib.R to report status of script: {@value #METHOD_REPORT_STATUS}
	 */
	public static final String METHOD_REPORT_STATUS = "reportStatus";

	/**
	 * Method name in BioLockJ_Lib.R to run script program: {@value #METHOD_RUN_PROGRAM}
	 */
	public static final String METHOD_RUN_PROGRAM = "runProgram";

	/**
	 * This directory is added to the MAIN script: {@value #MODULE_DIR}
	 */
	public static final String MODULE_DIR = "moduleDir";

	/**
	 * File extension for R save.image() command output: {@value #R_DATA_EXT}
	 */
	public static final String R_DATA_EXT = ".RData";

	/**
	 * File extension of BioLockJ generated R Scripts: {@value #R_EXT}
	 */
	public static final String R_EXT = ".R";

	/**
	 * R function to get module script file path: {@value #R_FUNCTION_GET_MOD_SCRIPT}
	 */
	public static final String R_FUNCTION_GET_MOD_SCRIPT = "getModuleScript";

	/**
	 * This library script contains helper functions used in the R scripts: {@value #R_FUNCTION_LIB}
	 */
	public static final String R_FUNCTION_LIB = "BioLockJ_Lib.R";

	/**
	 * This main R script that sources helper libraries and calls modules main method function: {@value #R_MAIN_SCRIPT}
	 */
	public static final String R_MAIN_SCRIPT = "BioLockJ_MAIN.R";

	/**
	 * {@link biolockj.Config} boolean property {@value #R_SAVE_R_DATA} enables the .RData file to save.
	 */
	public static final String R_SAVE_R_DATA = "r.saveRData";

	/**
	 * {@link biolockj.Config} property {@value #EXE_RSCRIPT} defines the command line executable to call RScript
	 */
	protected static final String EXE_RSCRIPT = "exe.Rscript";

	/**
	 * {@link biolockj.Config} boolean property {@value #R_DEBUG} sets the debug log function endabled
	 */
	protected static final String R_DEBUG = "r.debug";

	/**
	 * {@link biolockj.Config} Integer property {@value #R_PLOT_WIDTH} sets the plot width in the PDF reports.
	 */
	protected static final String R_PLOT_WIDTH = "r.plotWidth";

	/**
	 * {@link biolockj.Config} property {@value #R_TIMEOUT} defines the number of minutes before R script fails due to
	 * timeout. If undefined, no timeout is used.
	 */
	protected static final String R_TIMEOUT = "r.timeout";

	private static final String DEBUG_LOG_PREFIX = "debug_";
	private static final String FUNCTION_RUN_R = "runScript";
	private static final String INDENT = "   ";
}<|MERGE_RESOLUTION|>--- conflicted
+++ resolved
@@ -42,7 +42,6 @@
 		dockerScriptLines.add( innerList );
 		return dockerScriptLines;
 	}
-	
 
 	/**
 	 * Not needed for R script modules.
@@ -178,12 +177,8 @@
 	 */
 	public File getPrimaryScript() throws Exception
 	{
-<<<<<<< HEAD
 		return new File(
 				getScriptDir().getAbsolutePath() + File.separator + MAIN_SCRIPT_PREFIX + getModuleScriptName() );
-=======
-		return new File( getScriptDir().getAbsolutePath() + File.separator + MAIN_SCRIPT_PREFIX + getModuleScriptName() );
->>>>>>> 37154387
 	}
 
 	/**
@@ -297,7 +292,7 @@
 	 * @return Set of file extensions
 	 * @throws Exception if errors occur
 	 */
-	public Set<String> scpExtensions() throws Exception
+	public TreeSet<String> scpExtensions() throws Exception
 	{
 		final TreeSet<String> set = new TreeSet<>();
 		set.add( R_EXT.substring( 1 ) );
@@ -360,10 +355,6 @@
 		return errors.toString();
 	}
 
-<<<<<<< HEAD
-=======
-
->>>>>>> 37154387
 	private String getModuleScriptName() throws Exception
 	{
 		return getClass().getSimpleName() + R_EXT;
