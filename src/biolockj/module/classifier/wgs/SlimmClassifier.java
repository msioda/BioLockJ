--- conflicted
+++ resolved
@@ -1,292 +1,276 @@
-/**
- * @UNCC Fodor Lab
- * @author Michael Sioda
- * @email msioda@uncc.edu
- * @date Apr 5, 2017
- * @disclaimer This code is free software; you can redistribute it and/or modify it under the terms of the GNU General
- * Public License as published by the Free Software Foundation; either version 2 of the License, or (at your option) any
- * later version, provided that any use properly credits the author. This program is distributed in the hope that it
- * will be useful, but WITHOUT ANY WARRANTY; without even the implied warranty of MERCHANTABILITY or FITNESS FOR A
- * PARTICULAR PURPOSE. See the GNU General Public License for more details at http://www.gnu.org *
- */
-package biolockj.module.classifier.wgs;
-
-import java.io.File;
-import java.util.*;
-import biolockj.Config;
-import biolockj.module.classifier.ClassifierModule;
-import biolockj.module.classifier.ClassifierModuleImpl;
-import biolockj.module.report.JsonReport;
-import biolockj.util.*;
-
-/**
- * This BioModule builds the scripts used to call SLIMM for classification of WGS data.
- */
-public class SlimmClassifier extends ClassifierModuleImpl implements ClassifierModule
-{
-	/**
-	 * Build 2 bash script lines per sample to classify unpaired WGS reads.
-	 * <p>
-	 * Example lines:
-	 * <ul>
-	 * <li>bowtie2 --no-unal --k 60 -p 8 -q --mm -x /database/slimm/5K/AB_5K -U ./input/sample42.fq.gz 2&gt;
-	 * ./temp/sample42_alignmentReport.txt | samtools view -bS -&gt; ./temp/sample42.bam
-	 * <li>slimm -m /database/slimm/5K/slimmDB_5K -o ./output/ ./temp/sample42.bam
-	 * </ul>
-	 */
-	@Override
-	public List<List<String>> buildScript( final List<File> files ) throws Exception
-	{
-		final List<List<String>> data = new ArrayList<>();
-		for( final File file: files )
-		{
-			final String fileId = SeqUtil.getSampleId( file.getName() );
-			final String alignFile = getTempDir().getAbsolutePath() + File.separator + fileId + ".bam";
-			final ArrayList<String> lines = new ArrayList<>( 2 );
-			lines.add( FUNCTION_ALIGN + " " + file.getAbsolutePath() + " " + getTempDir().getAbsolutePath()
-					+ File.separator + fileId + "_alignmentReport" + TXT_EXT + " " + alignFile );
-			lines.add( getClassifierExe() + slimmSwitches + "-m " + getDB() + " -o " + getOutputDir().getAbsolutePath()
-					+ File.separator + " " + alignFile );
-			data.add( lines );
-		}
-
-		return data;
-	}
-
-	/**
-	 * Build 2 bash script lines per sample to classify paired WGS reads.
-	 * <p>
-	 * Example lines:
-	 * <ul>
-	 * <li>bowtie2 --no-unal --k 60 -p 8 -q --mm -x /database/slimm/5K/AB_5K -1 ./input/sample42_R1.fq.gz -2
-	 * ./input/sample42_R2.fq.gz 2&gt; ./temp/sample42_alignmentReport.txt | samtools view -bS -&gt; ./temp/sample42.bam
-	 * <li>slimm -m /database/slimm/5K/slimmDB_5K -o ./output/ ./temp/sample42.bam
-	 * </ul>
-	 */
-	@Override
-	public List<List<String>> buildScriptForPairedReads( final List<File> files ) throws Exception
-	{
-		final List<List<String>> data = new ArrayList<>();
-		final Map<File, File> map = SeqUtil.getPairedReads( files );
-		for( final File file: map.keySet() )
-		{
-			final String fileId = SeqUtil.getSampleId( file.getName() );
-			final String alignFile = getTempDir().getAbsolutePath() + File.separator + fileId + ".bam";
-			final ArrayList<String> lines = new ArrayList<>( 2 );
-			lines.add( FUNCTION_ALIGN + " " + file.getAbsolutePath() + " " + map.get( file ).getAbsolutePath() + " "
-					+ getTempDir().getAbsolutePath() + File.separator + fileId + "_alignmentReport" + TXT_EXT + " "
-					+ alignFile );
-			lines.add( FUNCTION_SLIMM + " " + alignFile );
-			data.add( lines );
-		}
-
-		return data;
-	}
-
-	/**
-	 * Verify {@link biolockj.Config} properties
-	 * <ul>
-	 * <li>Require property {@value #DATABASE} is a valid file path
-	 * <li>Require property {@value #REF_GENOME_INDEX} is a valid directory path
-	 * </ul>
-	 */
-	@Override
-	public void checkDependencies() throws Exception
-	{
-		super.checkDependencies();
-		getDB();
-		registerDefaultSwitches();
-
-		if( ModuleUtil.getNextModule( getID(), JsonReport.class.getName() ) != null )
-		{
-			throw new Exception( "SLIMM does not return OTU tree so cannot run the JsonReport module." );
-		}
-	}
-
-	/**
-	 * This method generates the required bash function: {@value #FUNCTION_ALIGN}
-	 */
-	@Override
-	public List<String> getWorkerScriptFunctions() throws Exception
-	{
-		final List<String> lines = super.getWorkerScriptFunctions();
-
-		final String inputs = Config.getBoolean( Config.INTERNAL_PAIRED_READS ) ? " -1 $1 -2 $2": " -U $1";
-		int index = Config.getBoolean( Config.INTERNAL_PAIRED_READS ) ? 3: 2;
-
-		lines.add( "function " + FUNCTION_ALIGN + "() {" );
-		lines.add( Config.getExe( EXE_BOWTIE2 ) + getRuntimeBowtieParams() + inputs + " 2> " + "$" + index++ + " | "
-				+ Config.getExe( EXE_SAMTOOLS ) + " view -bS -> $" + index );
-		lines.add( "}" );
-		lines.add( "function " + FUNCTION_SLIMM + "() {" );
-		lines.add( getClassifierExe() + getRuntimeSlimmParams() + SLIMM_OUTPUT_PARAM + getOutputDir().getAbsolutePath()
-				+ File.separator + " $1" );
-		lines.add( "}" );
-		lines.add( getClassifierExe() + slimmSwitches + " -o " );
-
-		return lines;
-	}
-
-	private String getDB() throws Exception
-	{
-		if( RuntimeParamUtil.isDockerMode() )
-		{
-			return Config.requireString( DATABASE );
-		}
-
-		return Config.requireExistingDir( DATABASE ).getAbsolutePath();
-	}
-
-	private String getInputTypeSwitch() throws Exception
-	{
-		if( SeqUtil.isFastQ() )
-		{
-			return "-q ";
-		}
-		else
-		{
-			return "-f ";
-		}
-	}
-
-	private String getRuntimeBowtieParams() throws Exception
-	{
-		return bowtieSwitches + getInputTypeSwitch();
-	}
-
-	private String getRuntimeSlimmParams() throws Exception
-	{
-		return slimmSwitches;
-	}
-
-	private void registerDefaultSwitches() throws Exception
-	{
-		bowtieSwitches = BioLockJUtil.join( Config.getList( EXE_BOWTIE_PARAMS ) );
-
-		slimmSwitches = BioLockJUtil.join( getClassifierParams() );
-
-		if( bowtieSwitches.indexOf( "--mm " ) > -1 )
-		{
-			throw new Exception( "Invalid Bowtie2 option (--mm) found in property(" + EXE_BOWTIE_PARAMS
-					+ "). BioLockJ hard codes this this value. " );
-		}
-		if( bowtieSwitches.indexOf( "-p " ) > -1 || bowtieSwitches.indexOf( "--threads " ) > -1 )
-		{
-			throw new Exception( "Invalid classifier option (-p or --threads) found in property(" + EXE_BOWTIE_PARAMS
-					+ "). BioLockJ sets these values based on: " + SCRIPT_NUM_THREADS );
-		}
-		if( bowtieSwitches.indexOf( "-q " ) > -1 || bowtieSwitches.indexOf( "-f " ) > -1 )
-		{
-			throw new Exception( "Invalid classifier option (-q or -f) found in property(" + EXE_BOWTIE_PARAMS
-					+ "). BioLockJ derives this value by examinging one of the input files." );
-		}
-		if( bowtieSwitches.indexOf( "-1 " ) > -1 || slimmSwitches.indexOf( "-2 " ) > -1
-				|| slimmSwitches.indexOf( "-U " ) > -1 )
-		{
-			throw new Exception( "Invalid Bowtie2 option (-1 or -2 or -U) found in property(" + EXE_BOWTIE_PARAMS
-					+ "). BioLockJ sets these values based on: " + Config.INPUT_DIRS );
-		}
-		if( slimmSwitches.indexOf( "-o " ) > -1 )
-		{
-			throw new Exception( "Invalid SLIMM option (-o) found in property(" + EXE_CLASSIFIER_PARAMS
-					+ "). BioLockJ hard codes this value to: " + getOutputDir().getAbsolutePath() + File.separator );
-		}
-		if( slimmSwitches.indexOf( "-m " ) > -1 )
-		{
-			throw new Exception( "Invalid SLIMM option (-m) found in property(" + EXE_CLASSIFIER_PARAMS
-					+ "). BioLockJ sets these values based on: " + DATABASE );
-		}
-		if( slimmSwitches.indexOf( "-d " ) > -1 )
-		{
-			throw new Exception( "Invalid SLIMM option (-d) found in property(" + EXE_CLASSIFIER_PARAMS
-					+ "). BioLockJ sends individual input files to SLIMM from: " + getTempDir().getAbsolutePath() );
-		}
-		if( slimmSwitches.indexOf( "-r " ) > -1 )
-		{
-<<<<<<< HEAD
-			throw new Exception( "Invalid SLIMM option (-r) found in property(" + EXE_CLASSIFIER_PARAMS
-=======
-			throw new Exception( "Invalid SLIMM option (-r) found in property(" + EXE_BOWTIE_PARAMS
->>>>>>> 37154387
-					+ "). BioLockJ sets this value based on: " + TaxaUtil.REPORT_TAXONOMY_LEVELS );
-		}
-
-		bowtieSwitches = getRuntimeParams( Config.getList( EXE_BOWTIE_PARAMS ), BOWTIE_NUM_THREADS_PARAM ) + "-x "
-				+ Config.requireString( REF_GENOME_INDEX ) + "--mm ";
-
-<<<<<<< HEAD
-		slimmSwitches = getRuntimeParams( getClassifierParams(), null ) + "-m " + getDB() + " ";
-=======
-	/**
-	 * Add single rank switch if only one taxonomy level configured in prop file.
-	 */
-	private void setSlimmRankSwitch() throws Exception
-	{
->>>>>>> 37154387
-		if( TaxaUtil.getTaxaLevels().size() == 1 )
-		{
-			slimmSwitches += "-r " + taxaLevelMap.get( TaxaUtil.getTaxaLevels().get( 0 ) ) + " ";
-		}
-	}
-
-	private String bowtieSwitches = null;
-
-	private String slimmSwitches = null;
-
-	private final Map<String, String> taxaLevelMap = new HashMap<>();
-	{
-		taxaLevelMap.put( TaxaUtil.SPECIES, TaxaUtil.SPECIES );
-		taxaLevelMap.put( TaxaUtil.GENUS, TaxaUtil.GENUS );
-		taxaLevelMap.put( TaxaUtil.FAMILY, TaxaUtil.FAMILY );
-		taxaLevelMap.put( TaxaUtil.ORDER, TaxaUtil.ORDER );
-		taxaLevelMap.put( TaxaUtil.CLASS, TaxaUtil.CLASS );
-		taxaLevelMap.put( TaxaUtil.PHYLUM, TaxaUtil.PHYLUM );
-		taxaLevelMap.put( TaxaUtil.DOMAIN, SLIMM_DOMAIN_DELIM );
-	}
-	/**
-	 * Override
-<<<<<<< HEAD
-	 * {@link biolockj.Config}.{@value biolockj.util.TaxaUtil#REPORT_TAXONOMY_LEVELS}.{@value biolockj.util.TaxaUtil#DOMAIN}
-	 * value
-=======
-	 * {@link biolockj.Config}.{@value biolockj.util.TaxaUtil#REPORT_TAXONOMY_LEVELS}.{@value biolockj.util.TaxaUtil#DOMAIN} value
->>>>>>> 37154387
-	 */
-	public static final String SLIMM_DOMAIN_DELIM = "superkingdom";
-	/**
-	 * {@link biolockj.Config} property to directory holding SLIMM database: {@value #DATABASE}
-	 */
-	protected static final String DATABASE = "slimm.db";
-	/**
-	 * {@link biolockj.Config} property to set bowtie2 parameters: {@value #EXE_BOWTIE_PARAMS}
-	 */
-	protected static final String EXE_BOWTIE_PARAMS = "exe.bowtie2Params";
-
-	/**
-	 * {@link biolockj.Config} property to set bowtie2 executable: {@value #EXE_BOWTIE2}
-	 */
-	protected static final String EXE_BOWTIE2 = "exe.bowtie2";
-
-	/**
-	 * {@link biolockj.Config} property to set samtools executable: {@value #EXE_SAMTOOLS}
-	 */
-	protected static final String EXE_SAMTOOLS = "exe.samtools";
-
-	/**
-	 * Function name used to align sequences with bowtie2: {@value #FUNCTION_ALIGN}
-	 */
-	protected static final String FUNCTION_ALIGN = "bowTieAlign";
-
-	/**
-	 * Function name used to run SLIMM: {@value #FUNCTION_SLIMM}
-	 */
-	protected static final String FUNCTION_SLIMM = "runSlimm";
-
-	/**
-	 * {@link biolockj.Config} property to set SLIMM bowtie2 large reference index {@value #REF_GENOME_INDEX}
-	 */
-	protected static final String REF_GENOME_INDEX = "slimm.refGenomeIndex";
-
-	private static final String BOWTIE_NUM_THREADS_PARAM = "-p";
-	private static final String SLIMM_OUTPUT_PARAM = "-o";
-}
+/**
+ * @UNCC Fodor Lab
+ * @author Michael Sioda
+ * @email msioda@uncc.edu
+ * @date Apr 5, 2017
+ * @disclaimer This code is free software; you can redistribute it and/or modify it under the terms of the GNU General
+ * Public License as published by the Free Software Foundation; either version 2 of the License, or (at your option) any
+ * later version, provided that any use properly credits the author. This program is distributed in the hope that it
+ * will be useful, but WITHOUT ANY WARRANTY; without even the implied warranty of MERCHANTABILITY or FITNESS FOR A
+ * PARTICULAR PURPOSE. See the GNU General Public License for more details at http://www.gnu.org *
+ */
+package biolockj.module.classifier.wgs;
+
+import java.io.File;
+import java.util.*;
+import biolockj.Config;
+import biolockj.module.classifier.ClassifierModule;
+import biolockj.module.classifier.ClassifierModuleImpl;
+import biolockj.module.report.JsonReport;
+import biolockj.util.*;
+
+/**
+ * This BioModule builds the scripts used to call SLIMM for classification of WGS data.
+ */
+public class SlimmClassifier extends ClassifierModuleImpl implements ClassifierModule
+{
+	/**
+	 * Build 2 bash script lines per sample to classify unpaired WGS reads.
+	 * <p>
+	 * Example lines:
+	 * <ul>
+	 * <li>bowtie2 --no-unal --k 60 -p 8 -q --mm -x /database/slimm/5K/AB_5K -U ./input/sample42.fq.gz 2&gt;
+	 * ./temp/sample42_alignmentReport.txt | samtools view -bS -&gt; ./temp/sample42.bam
+	 * <li>slimm -m /database/slimm/5K/slimmDB_5K -o ./output/ ./temp/sample42.bam
+	 * </ul>
+	 */
+	@Override
+	public List<List<String>> buildScript( final List<File> files ) throws Exception
+	{
+		final List<List<String>> data = new ArrayList<>();
+		for( final File file: files )
+		{
+			final String fileId = SeqUtil.getSampleId( file.getName() );
+			final String alignFile = getTempDir().getAbsolutePath() + File.separator + fileId + ".bam";
+			final ArrayList<String> lines = new ArrayList<>( 2 );
+			lines.add( FUNCTION_ALIGN + " " + file.getAbsolutePath() + " " + getTempDir().getAbsolutePath()
+					+ File.separator + fileId + "_alignmentReport" + TXT_EXT + " " + alignFile );
+			lines.add( getClassifierExe() + slimmSwitches + "-m " + getDB() + " -o " + getOutputDir().getAbsolutePath()
+					+ File.separator + " " + alignFile );
+			data.add( lines );
+		}
+
+		return data;
+	}
+
+	/**
+	 * Build 2 bash script lines per sample to classify paired WGS reads.
+	 * <p>
+	 * Example lines:
+	 * <ul>
+	 * <li>bowtie2 --no-unal --k 60 -p 8 -q --mm -x /database/slimm/5K/AB_5K -1 ./input/sample42_R1.fq.gz -2
+	 * ./input/sample42_R2.fq.gz 2&gt; ./temp/sample42_alignmentReport.txt | samtools view -bS -&gt; ./temp/sample42.bam
+	 * <li>slimm -m /database/slimm/5K/slimmDB_5K -o ./output/ ./temp/sample42.bam
+	 * </ul>
+	 */
+	@Override
+	public List<List<String>> buildScriptForPairedReads( final List<File> files ) throws Exception
+	{
+		final List<List<String>> data = new ArrayList<>();
+		final Map<File, File> map = SeqUtil.getPairedReads( files );
+		for( final File file: map.keySet() )
+		{
+			final String fileId = SeqUtil.getSampleId( file.getName() );
+			final String alignFile = getTempDir().getAbsolutePath() + File.separator + fileId + ".bam";
+			final ArrayList<String> lines = new ArrayList<>( 2 );
+			lines.add( FUNCTION_ALIGN + " " + file.getAbsolutePath() + " " + map.get( file ).getAbsolutePath() + " "
+					+ getTempDir().getAbsolutePath() + File.separator + fileId + "_alignmentReport" + TXT_EXT + " "
+					+ alignFile );
+			lines.add( FUNCTION_SLIMM + " " + alignFile );
+			data.add( lines );
+		}
+
+		return data;
+	}
+
+	/**
+	 * Verify {@link biolockj.Config} properties
+	 * <ul>
+	 * <li>Require property {@value #DATABASE} is a valid file path
+	 * <li>Require property {@value #REF_GENOME_INDEX} is a valid directory path
+	 * </ul>
+	 */
+	@Override
+	public void checkDependencies() throws Exception
+	{
+		super.checkDependencies();
+		getDB();
+		registerDefaultSwitches();
+
+		if( ModuleUtil.getNextModule( getID(), JsonReport.class.getName() ) != null )
+		{
+			throw new Exception( "SLIMM does not return OTU tree so cannot run the JsonReport module." );
+		}
+	}
+
+	/**
+	 * This method generates the required bash function: {@value #FUNCTION_ALIGN}
+	 */
+	@Override
+	public List<String> getWorkerScriptFunctions() throws Exception
+	{
+		final List<String> lines = super.getWorkerScriptFunctions();
+
+		final String inputs = Config.getBoolean( SeqUtil.INTERNAL_PAIRED_READS ) ? " -1 $1 -2 $2": " -U $1";
+		int index = Config.getBoolean( SeqUtil.INTERNAL_PAIRED_READS ) ? 3: 2;
+
+		lines.add( "function " + FUNCTION_ALIGN + "() {" );
+		lines.add( Config.getExe( EXE_BOWTIE2 ) + getRuntimeBowtieParams() + inputs + " 2> " + "$" + index++ + " | "
+				+ Config.getExe( EXE_SAMTOOLS ) + " view -bS -> $" + index );
+		lines.add( "}" );
+		lines.add( "function " + FUNCTION_SLIMM + "() {" );
+		lines.add( getClassifierExe() + getRuntimeSlimmParams() + SLIMM_OUTPUT_PARAM + getOutputDir().getAbsolutePath()
+				+ File.separator + " $1" );
+		lines.add( "}" );
+		lines.add( getClassifierExe() + slimmSwitches + " -o " );
+
+		return lines;
+	}
+
+	private String getDB() throws Exception
+	{
+		if( RuntimeParamUtil.isDockerMode() )
+		{
+			return Config.requireString( DATABASE );
+		}
+
+		return Config.requireExistingDir( DATABASE ).getAbsolutePath();
+	}
+
+	private String getInputTypeSwitch() throws Exception
+	{
+		if( SeqUtil.isFastQ() )
+		{
+			return "-q ";
+		}
+		else
+		{
+			return "-f ";
+		}
+	}
+
+	private String getRuntimeBowtieParams() throws Exception
+	{
+		return bowtieSwitches + getInputTypeSwitch();
+	}
+
+	private String getRuntimeSlimmParams() throws Exception
+	{
+		return slimmSwitches;
+	}
+
+	private void registerDefaultSwitches() throws Exception
+	{
+		bowtieSwitches = BioLockJUtil.join( Config.getList( EXE_BOWTIE_PARAMS ) );
+
+		slimmSwitches = BioLockJUtil.join( getClassifierParams() );
+
+		if( bowtieSwitches.indexOf( "--mm " ) > -1 )
+		{
+			throw new Exception( "Invalid Bowtie2 option (--mm) found in property(" + EXE_BOWTIE_PARAMS
+					+ "). BioLockJ hard codes this this value. " );
+		}
+		if( bowtieSwitches.indexOf( "-p " ) > -1 || bowtieSwitches.indexOf( "--threads " ) > -1 )
+		{
+			throw new Exception( "Invalid classifier option (-p or --threads) found in property(" + EXE_BOWTIE_PARAMS
+					+ "). BioLockJ sets these values based on: " + SCRIPT_NUM_THREADS );
+		}
+		if( bowtieSwitches.indexOf( "-q " ) > -1 || bowtieSwitches.indexOf( "-f " ) > -1 )
+		{
+			throw new Exception( "Invalid classifier option (-q or -f) found in property(" + EXE_BOWTIE_PARAMS
+					+ "). BioLockJ derives this value by examinging one of the input files." );
+		}
+		if( bowtieSwitches.indexOf( "-1 " ) > -1 || slimmSwitches.indexOf( "-2 " ) > -1
+				|| slimmSwitches.indexOf( "-U " ) > -1 )
+		{
+			throw new Exception( "Invalid Bowtie2 option (-1 or -2 or -U) found in property(" + EXE_BOWTIE_PARAMS
+					+ "). BioLockJ sets these values based on: " + Config.INPUT_DIRS );
+		}
+		if( slimmSwitches.indexOf( "-o " ) > -1 )
+		{
+			throw new Exception( "Invalid SLIMM option (-o) found in property(" + EXE_CLASSIFIER_PARAMS
+					+ "). BioLockJ hard codes this value to: " + getOutputDir().getAbsolutePath() + File.separator );
+		}
+		if( slimmSwitches.indexOf( "-m " ) > -1 )
+		{
+			throw new Exception( "Invalid SLIMM option (-m) found in property(" + EXE_CLASSIFIER_PARAMS
+					+ "). BioLockJ sets these values based on: " + DATABASE );
+		}
+		if( slimmSwitches.indexOf( "-d " ) > -1 )
+		{
+			throw new Exception( "Invalid SLIMM option (-d) found in property(" + EXE_CLASSIFIER_PARAMS
+					+ "). BioLockJ sends individual input files to SLIMM from: " + getTempDir().getAbsolutePath() );
+		}
+		if( slimmSwitches.indexOf( "-r " ) > -1 )
+		{
+			throw new Exception( "Invalid SLIMM option (-r) found in property(" + EXE_CLASSIFIER_PARAMS
+					+ "). BioLockJ sets this value based on: " + TaxaUtil.REPORT_TAXONOMY_LEVELS );
+		}
+
+		bowtieSwitches = getRuntimeParams( Config.getList( EXE_BOWTIE_PARAMS ), BOWTIE_NUM_THREADS_PARAM ) + "-x "
+				+ Config.requireString( REF_GENOME_INDEX ) + "--mm ";
+
+		slimmSwitches = getRuntimeParams( getClassifierParams(), null ) + "-m " + getDB() + " ";
+		if( TaxaUtil.getTaxaLevels().size() == 1 )
+		{
+			slimmSwitches += "-r " + taxaLevelMap.get( TaxaUtil.getTaxaLevels().get( 0 ) ) + " ";
+		}
+	}
+
+	private String bowtieSwitches = null;
+
+	private String slimmSwitches = null;
+
+	private final Map<String, String> taxaLevelMap = new HashMap<>();
+	{
+		taxaLevelMap.put( TaxaUtil.SPECIES, TaxaUtil.SPECIES );
+		taxaLevelMap.put( TaxaUtil.GENUS, TaxaUtil.GENUS );
+		taxaLevelMap.put( TaxaUtil.FAMILY, TaxaUtil.FAMILY );
+		taxaLevelMap.put( TaxaUtil.ORDER, TaxaUtil.ORDER );
+		taxaLevelMap.put( TaxaUtil.CLASS, TaxaUtil.CLASS );
+		taxaLevelMap.put( TaxaUtil.PHYLUM, TaxaUtil.PHYLUM );
+		taxaLevelMap.put( TaxaUtil.DOMAIN, SLIMM_DOMAIN_DELIM );
+	}
+	/**
+	 * Override
+	 * {@link biolockj.Config}.{@value biolockj.util.TaxaUtil#REPORT_TAXONOMY_LEVELS}.{@value biolockj.util.TaxaUtil#DOMAIN}
+	 * value
+	 */
+	public static final String SLIMM_DOMAIN_DELIM = "superkingdom";
+	/**
+	 * {@link biolockj.Config} property to directory holding SLIMM database: {@value #DATABASE}
+	 */
+	protected static final String DATABASE = "slimm.db";
+	/**
+	 * {@link biolockj.Config} property to set bowtie2 parameters: {@value #EXE_BOWTIE_PARAMS}
+	 */
+	protected static final String EXE_BOWTIE_PARAMS = "exe.bowtie2Params";
+
+	/**
+	 * {@link biolockj.Config} property to set bowtie2 executable: {@value #EXE_BOWTIE2}
+	 */
+	protected static final String EXE_BOWTIE2 = "exe.bowtie2";
+
+	/**
+	 * {@link biolockj.Config} property to set samtools executable: {@value #EXE_SAMTOOLS}
+	 */
+	protected static final String EXE_SAMTOOLS = "exe.samtools";
+
+	/**
+	 * Function name used to align sequences with bowtie2: {@value #FUNCTION_ALIGN}
+	 */
+	protected static final String FUNCTION_ALIGN = "bowTieAlign";
+
+	/**
+	 * Function name used to run SLIMM: {@value #FUNCTION_SLIMM}
+	 */
+	protected static final String FUNCTION_SLIMM = "runSlimm";
+
+	/**
+	 * {@link biolockj.Config} property to set SLIMM bowtie2 large reference index {@value #REF_GENOME_INDEX}
+	 */
+	protected static final String REF_GENOME_INDEX = "slimm.refGenomeIndex";
+
+	private static final String BOWTIE_NUM_THREADS_PARAM = "-p";
+	private static final String SLIMM_OUTPUT_PARAM = "-o";
+}