/**
 * @UNCC Fodor Lab
 * @author Michael Sioda
 * @email msioda@uncc.edu
 * @date Feb 9, 2017
 * @disclaimer This code is free software; you can redistribute it and/or modify it under the terms of the GNU General
 * Public License as published by the Free Software Foundation; either version 2 of the License, or (at your option) any
 * later version, provided that any use properly credits the author. This program is distributed in the hope that it
 * will be useful, but WITHOUT ANY WARRANTY; without even the implied warranty of MERCHANTABILITY or FITNESS FOR A
 * PARTICULAR PURPOSE. See the GNU General Public License for more details at http://www.gnu.org *
 */
package biolockj.module.classifier.wgs;

import java.io.File;
import java.util.*;
import biolockj.Config;
import biolockj.Constants;
import biolockj.module.classifier.ClassifierModule;
import biolockj.module.classifier.ClassifierModuleImpl;
import biolockj.util.BioLockJUtil;
import biolockj.util.SeqUtil;
import biolockj.util.TaxaUtil;

/**
 * This BioModule builds the bash scripts used to execute metaphlan2.py to classify WGS sequences.
 */
public class Metaphlan2Classifier extends ClassifierModuleImpl implements ClassifierModule
{
	/**
	 * Build bash script lines to classify unpaired WGS reads with Metaphlan. The inner list contains 1 bash script line
	 * per sample.
	 * <p>
	 * Example line:<br>
	 * python /app/metaphlan2.py --nproc 8 -t rel_ab_w_read_stats --input_type fasta ./input/sample42.fasta --bowtie2out
	 * ./temp/sample42.bowtie2.bz2 &gt; ./output/sample42_reported.tsv
	 */
	@Override
	public List<List<String>> buildScript( final List<File> files ) throws Exception
	{
		final List<List<String>> data = new ArrayList<>();
		for( final File file: files )
		{
			final String fileId = SeqUtil.getSampleId( file.getName() );
			final String outputFile = getOutputDir().getAbsolutePath() + File.separator + fileId + Constants.PROCESSED;
			final String bowtie2Out = getTempDir().getAbsolutePath() + File.separator + fileId + bowtie2ext;
			final ArrayList<String> lines = new ArrayList<>();
			lines.add( FUNCTION_RUN_METAPHLAN + " " + file.getAbsolutePath() + " " + bowtie2Out + " " + outputFile );
			data.add( lines );
		}

		return data;
	}

	/**
	 * Build bash script lines to classify paired WGS reads with Metaphlan. The inner list contains 1 bash script line
	 * per sample.
	 * <p>
	 * Example line:<br>
	 * python /app/metaphlan2.py --nproc 8 -t rel_ab_w_read_stats --input_type fasta ./input/sample42_R1.fasta,
	 * ./input/sample42_R2.fasta --bowtie2out ./temp/sample42.bowtie2.bz2 &gt; ./output/sample42_reported.tsv
	 */
	@Override
	public List<List<String>> buildScriptForPairedReads( final List<File> files ) throws Exception
	{
		final List<List<String>> data = new ArrayList<>();
		final Map<File, File> map = SeqUtil.getPairedReads( files );
		for( final File file: map.keySet() )
		{
			final String fileId = SeqUtil.getSampleId( file.getName() );
			final String outputFile = getOutputDir().getAbsolutePath() + File.separator + fileId + Constants.PROCESSED;
			final String bowtie2Out = getTempDir().getAbsolutePath() + File.separator + fileId + bowtie2ext;
			final ArrayList<String> lines = new ArrayList<>();
			lines.add( FUNCTION_RUN_METAPHLAN + " " + file.getAbsolutePath() + "," + map.get( file ).getAbsolutePath()
					+ " " + bowtie2Out + " " + outputFile );
			data.add( lines );
		}

		return data;
	}

	/**
	 * Verify none of the derived command line parameters are included in
	 * {@link biolockj.Config}.{@value biolockj.Constants#EXE_CLASSIFIER_PARAMS}
	 */
	@Override
	public void checkDependencies() throws Exception
	{
		super.checkDependencies();
		getParams();
	}

	/**
	 * Metaphlan runs python scripts, so no special command is required
	 */
	@Override
	public String getClassifierExe() throws Exception
	{
		return Config.getExe( this, EXE_METAPHLAN );
	}

	/**
	 * Obtain the metaphlan2 runtime params
	 */
	@Override
	public List<String> getClassifierParams() throws Exception
	{
		return Config.getList( this, getExeParamName() );
	}

	/**
	 * This method generates the required bash function: {@value #FUNCTION_RUN_METAPHLAN}
	 */
	@Override
	public List<String> getWorkerScriptFunctions() throws Exception
	{
		final List<String> lines = super.getWorkerScriptFunctions();
		lines.add( "function " + FUNCTION_RUN_METAPHLAN + "() {" );
<<<<<<< HEAD
		lines.add( getClassifierExe() + getWorkerFunctionParams() + "$1 --bowtie2out $2 > $3" );
=======
		lines.add( Config.getExe( this, Constants.EXE_PYTHON ) + " " + getClassifierExe() + getWorkerFunctionParams()
				+ "$1 --bowtie2out $2 > $3" );
>>>>>>> c6ee0c8f
		lines.add( "}" + RETURN );
		return lines;
	}

	/**
	 * Metaphlan queries require standard parameters: --input_type, --nproc, -t<br>
	 * Verify no invalid runtime params are passed and add rankSwitch if needed.<br>
	 * Set the rankSwitch based on the {@link biolockj.Config}.{@value biolockj.util.TaxaUtil#REPORT_TAXONOMY_LEVELS} if
	 * only one taxonomy level is to be reported, otherwise report all levels.
	 * 
	 * @return runtime parameters
	 * @throws Exception if errors occur
	 */
	protected String getParams() throws Exception
	{
		if( defaultSwitches == null )
		{
			final String params = BioLockJUtil.join( getClassifierParams() );

			if( params.indexOf( "--input_type " ) > -1 )
			{
				throw new Exception(
						"Invalid classifier option (--input_type) found in property(" + getExeParamName()
								+ "). BioLockJ derives this value by examinging one of the input files." );
			}
			if( params.indexOf( NUM_THREADS_PARAM ) > -1 )
			{
				throw new Exception( "Ignoring nvalid classifier option (" + NUM_THREADS_PARAM + ") found in property("
						+ getExeParamName() + "). BioLockJ derives this value from property: "
						+ SCRIPT_NUM_THREADS );
			}
			if( params.indexOf( "--bowtie2out " ) > -1 )
			{
				throw new Exception(
						"Invalid classifier option (--bowtie2out) found in property(" + getExeParamName()
								+ "). BioLockJ outputs bowtie2out files to Metaphlan2Classifier/temp." );
			}
			if( params.indexOf( "-t rel_ab_w_read_stats " ) > -1 )
			{
				throw new Exception( "Invalid classifier option (-t rel_ab_w_read_stats). BioLockJ hard codes this "
						+ "option for MetaPhlAn so must not be included in the property file." );
			}
			if( params.indexOf( "--tax_lev " ) > -1 )
			{
				throw new Exception(
						"Invalid classifier option (--tax_lev) found in property(" + getExeParamName()
								+ "). BioLockJ sets this value based on: " + TaxaUtil.REPORT_TAXONOMY_LEVELS );
			}
			if( params.indexOf( "-s " ) > -1 )
			{
				throw new Exception(
						"Invalid classifier option (-s) found in property(" + getExeParamName()
								+ "). SAM output not supported.  BioLockJ outputs " + TSV_EXT + " files." );
			}
			if( params.indexOf( "-o " ) > -1 )
			{
				throw new Exception( "Invalid classifier option (-o) found in property("
						+ getExeParamName() + "). BioLockJ outputs results to: "
						+ getOutputDir().getAbsolutePath() + File.separator );
			}

			defaultSwitches = getRuntimeParams( getClassifierParams(), NUM_THREADS_PARAM ) + "-t rel_ab_w_read_stats ";

			if( TaxaUtil.getTaxaLevels().size() == 1 )
			{
				defaultSwitches += "--tax_lev " + taxaLevelMap.get( TaxaUtil.getTaxaLevels().get( 0 ) ) + " ";
			}
		}

		return defaultSwitches;
	}
	
	private String getExeParamName()
	{
		return EXE_METAPHLAN + Constants.PARAMS;
	}

	private String getWorkerFunctionParams() throws Exception
	{
		return " " + getParams() + INPUT_TYPE_PARAM + Config.requireString( this, SeqUtil.INTERNAL_SEQ_TYPE ) + " ";
	}

	private String defaultSwitches = null;

	private final Map<String, String> taxaLevelMap = new HashMap<>();

	{
		taxaLevelMap.put( TaxaUtil.SPECIES, METAPHLAN_SPECIES );
		taxaLevelMap.put( TaxaUtil.GENUS, METAPHLAN_GENUS );
		taxaLevelMap.put( TaxaUtil.FAMILY, METAPHLAN_FAMILY );
		taxaLevelMap.put( TaxaUtil.ORDER, METAPHLAN_ORDER );
		taxaLevelMap.put( TaxaUtil.CLASS, METAPHLAN_CLASS );
		taxaLevelMap.put( TaxaUtil.PHYLUM, METAPHLAN_PHYLUM );
		taxaLevelMap.put( TaxaUtil.DOMAIN, METAPHLAN_DOMAIN );
	}

	/**
	 * File suffix for intermediate bowtie2 index created by metaphlan2
	 */
	protected static final String bowtie2ext = ".bowtie2.bz2";

	/**
	 * {@link biolockj.Config} exe property used to obtain the metaphlan2 executable
	 */
	protected static final String EXE_METAPHLAN = "exe.metaphlan2";

	/**
<<<<<<< HEAD
	 * {@link biolockj.Config} exe property used to obtain the python executable
	 */
	protected static final String EXE_PYTHON = "exe.python";
=======
	 * {@link biolockj.Config} List property used to obtain the metaphlan2 executable params
	 */
	protected static final String EXE_METAPHLAN_PARAMS = "exe.metaphlan2Params";
>>>>>>> c6ee0c8f

	/**
	 * Function name of the translate function used to classify sequences with Metaphlan.
	 */
	protected static final String FUNCTION_RUN_METAPHLAN = "runMetaphlan";

	private static final String INPUT_TYPE_PARAM = "--input_type ";
	private static final String METAPHLAN_CLASS = "c";
	private static final String METAPHLAN_DOMAIN = "k";
	private static final String METAPHLAN_FAMILY = "f";
	private static final String METAPHLAN_GENUS = "g";
	private static final String METAPHLAN_ORDER = "o";
	private static final String METAPHLAN_PHYLUM = "p";
	private static final String METAPHLAN_SPECIES = "s";
	private static final String NUM_THREADS_PARAM = "--nproc";

}
<|MERGE_RESOLUTION|>--- conflicted
+++ resolved
@@ -1,256 +1,244 @@
-/**
- * @UNCC Fodor Lab
- * @author Michael Sioda
- * @email msioda@uncc.edu
- * @date Feb 9, 2017
- * @disclaimer This code is free software; you can redistribute it and/or modify it under the terms of the GNU General
- * Public License as published by the Free Software Foundation; either version 2 of the License, or (at your option) any
- * later version, provided that any use properly credits the author. This program is distributed in the hope that it
- * will be useful, but WITHOUT ANY WARRANTY; without even the implied warranty of MERCHANTABILITY or FITNESS FOR A
- * PARTICULAR PURPOSE. See the GNU General Public License for more details at http://www.gnu.org *
- */
-package biolockj.module.classifier.wgs;
-
-import java.io.File;
-import java.util.*;
-import biolockj.Config;
-import biolockj.Constants;
-import biolockj.module.classifier.ClassifierModule;
-import biolockj.module.classifier.ClassifierModuleImpl;
-import biolockj.util.BioLockJUtil;
-import biolockj.util.SeqUtil;
-import biolockj.util.TaxaUtil;
-
-/**
- * This BioModule builds the bash scripts used to execute metaphlan2.py to classify WGS sequences.
- */
-public class Metaphlan2Classifier extends ClassifierModuleImpl implements ClassifierModule
-{
-	/**
-	 * Build bash script lines to classify unpaired WGS reads with Metaphlan. The inner list contains 1 bash script line
-	 * per sample.
-	 * <p>
-	 * Example line:<br>
-	 * python /app/metaphlan2.py --nproc 8 -t rel_ab_w_read_stats --input_type fasta ./input/sample42.fasta --bowtie2out
-	 * ./temp/sample42.bowtie2.bz2 &gt; ./output/sample42_reported.tsv
-	 */
-	@Override
-	public List<List<String>> buildScript( final List<File> files ) throws Exception
-	{
-		final List<List<String>> data = new ArrayList<>();
-		for( final File file: files )
-		{
-			final String fileId = SeqUtil.getSampleId( file.getName() );
-			final String outputFile = getOutputDir().getAbsolutePath() + File.separator + fileId + Constants.PROCESSED;
-			final String bowtie2Out = getTempDir().getAbsolutePath() + File.separator + fileId + bowtie2ext;
-			final ArrayList<String> lines = new ArrayList<>();
-			lines.add( FUNCTION_RUN_METAPHLAN + " " + file.getAbsolutePath() + " " + bowtie2Out + " " + outputFile );
-			data.add( lines );
-		}
-
-		return data;
-	}
-
-	/**
-	 * Build bash script lines to classify paired WGS reads with Metaphlan. The inner list contains 1 bash script line
-	 * per sample.
-	 * <p>
-	 * Example line:<br>
-	 * python /app/metaphlan2.py --nproc 8 -t rel_ab_w_read_stats --input_type fasta ./input/sample42_R1.fasta,
-	 * ./input/sample42_R2.fasta --bowtie2out ./temp/sample42.bowtie2.bz2 &gt; ./output/sample42_reported.tsv
-	 */
-	@Override
-	public List<List<String>> buildScriptForPairedReads( final List<File> files ) throws Exception
-	{
-		final List<List<String>> data = new ArrayList<>();
-		final Map<File, File> map = SeqUtil.getPairedReads( files );
-		for( final File file: map.keySet() )
-		{
-			final String fileId = SeqUtil.getSampleId( file.getName() );
-			final String outputFile = getOutputDir().getAbsolutePath() + File.separator + fileId + Constants.PROCESSED;
-			final String bowtie2Out = getTempDir().getAbsolutePath() + File.separator + fileId + bowtie2ext;
-			final ArrayList<String> lines = new ArrayList<>();
-			lines.add( FUNCTION_RUN_METAPHLAN + " " + file.getAbsolutePath() + "," + map.get( file ).getAbsolutePath()
-					+ " " + bowtie2Out + " " + outputFile );
-			data.add( lines );
-		}
-
-		return data;
-	}
-
-	/**
-	 * Verify none of the derived command line parameters are included in
-	 * {@link biolockj.Config}.{@value biolockj.Constants#EXE_CLASSIFIER_PARAMS}
-	 */
-	@Override
-	public void checkDependencies() throws Exception
-	{
-		super.checkDependencies();
-		getParams();
-	}
-
-	/**
-	 * Metaphlan runs python scripts, so no special command is required
-	 */
-	@Override
-	public String getClassifierExe() throws Exception
-	{
-		return Config.getExe( this, EXE_METAPHLAN );
-	}
-
-	/**
-	 * Obtain the metaphlan2 runtime params
-	 */
-	@Override
-	public List<String> getClassifierParams() throws Exception
-	{
-		return Config.getList( this, getExeParamName() );
-	}
-
-	/**
-	 * This method generates the required bash function: {@value #FUNCTION_RUN_METAPHLAN}
-	 */
-	@Override
-	public List<String> getWorkerScriptFunctions() throws Exception
-	{
-		final List<String> lines = super.getWorkerScriptFunctions();
-		lines.add( "function " + FUNCTION_RUN_METAPHLAN + "() {" );
-<<<<<<< HEAD
-		lines.add( getClassifierExe() + getWorkerFunctionParams() + "$1 --bowtie2out $2 > $3" );
-=======
-		lines.add( Config.getExe( this, Constants.EXE_PYTHON ) + " " + getClassifierExe() + getWorkerFunctionParams()
-				+ "$1 --bowtie2out $2 > $3" );
->>>>>>> c6ee0c8f
-		lines.add( "}" + RETURN );
-		return lines;
-	}
-
-	/**
-	 * Metaphlan queries require standard parameters: --input_type, --nproc, -t<br>
-	 * Verify no invalid runtime params are passed and add rankSwitch if needed.<br>
-	 * Set the rankSwitch based on the {@link biolockj.Config}.{@value biolockj.util.TaxaUtil#REPORT_TAXONOMY_LEVELS} if
-	 * only one taxonomy level is to be reported, otherwise report all levels.
-	 * 
-	 * @return runtime parameters
-	 * @throws Exception if errors occur
-	 */
-	protected String getParams() throws Exception
-	{
-		if( defaultSwitches == null )
-		{
-			final String params = BioLockJUtil.join( getClassifierParams() );
-
-			if( params.indexOf( "--input_type " ) > -1 )
-			{
-				throw new Exception(
-						"Invalid classifier option (--input_type) found in property(" + getExeParamName()
-								+ "). BioLockJ derives this value by examinging one of the input files." );
-			}
-			if( params.indexOf( NUM_THREADS_PARAM ) > -1 )
-			{
-				throw new Exception( "Ignoring nvalid classifier option (" + NUM_THREADS_PARAM + ") found in property("
-						+ getExeParamName() + "). BioLockJ derives this value from property: "
-						+ SCRIPT_NUM_THREADS );
-			}
-			if( params.indexOf( "--bowtie2out " ) > -1 )
-			{
-				throw new Exception(
-						"Invalid classifier option (--bowtie2out) found in property(" + getExeParamName()
-								+ "). BioLockJ outputs bowtie2out files to Metaphlan2Classifier/temp." );
-			}
-			if( params.indexOf( "-t rel_ab_w_read_stats " ) > -1 )
-			{
-				throw new Exception( "Invalid classifier option (-t rel_ab_w_read_stats). BioLockJ hard codes this "
-						+ "option for MetaPhlAn so must not be included in the property file." );
-			}
-			if( params.indexOf( "--tax_lev " ) > -1 )
-			{
-				throw new Exception(
-						"Invalid classifier option (--tax_lev) found in property(" + getExeParamName()
-								+ "). BioLockJ sets this value based on: " + TaxaUtil.REPORT_TAXONOMY_LEVELS );
-			}
-			if( params.indexOf( "-s " ) > -1 )
-			{
-				throw new Exception(
-						"Invalid classifier option (-s) found in property(" + getExeParamName()
-								+ "). SAM output not supported.  BioLockJ outputs " + TSV_EXT + " files." );
-			}
-			if( params.indexOf( "-o " ) > -1 )
-			{
-				throw new Exception( "Invalid classifier option (-o) found in property("
-						+ getExeParamName() + "). BioLockJ outputs results to: "
-						+ getOutputDir().getAbsolutePath() + File.separator );
-			}
-
-			defaultSwitches = getRuntimeParams( getClassifierParams(), NUM_THREADS_PARAM ) + "-t rel_ab_w_read_stats ";
-
-			if( TaxaUtil.getTaxaLevels().size() == 1 )
-			{
-				defaultSwitches += "--tax_lev " + taxaLevelMap.get( TaxaUtil.getTaxaLevels().get( 0 ) ) + " ";
-			}
-		}
-
-		return defaultSwitches;
-	}
-	
-	private String getExeParamName()
-	{
-		return EXE_METAPHLAN + Constants.PARAMS;
-	}
-
-	private String getWorkerFunctionParams() throws Exception
-	{
-		return " " + getParams() + INPUT_TYPE_PARAM + Config.requireString( this, SeqUtil.INTERNAL_SEQ_TYPE ) + " ";
-	}
-
-	private String defaultSwitches = null;
-
-	private final Map<String, String> taxaLevelMap = new HashMap<>();
-
-	{
-		taxaLevelMap.put( TaxaUtil.SPECIES, METAPHLAN_SPECIES );
-		taxaLevelMap.put( TaxaUtil.GENUS, METAPHLAN_GENUS );
-		taxaLevelMap.put( TaxaUtil.FAMILY, METAPHLAN_FAMILY );
-		taxaLevelMap.put( TaxaUtil.ORDER, METAPHLAN_ORDER );
-		taxaLevelMap.put( TaxaUtil.CLASS, METAPHLAN_CLASS );
-		taxaLevelMap.put( TaxaUtil.PHYLUM, METAPHLAN_PHYLUM );
-		taxaLevelMap.put( TaxaUtil.DOMAIN, METAPHLAN_DOMAIN );
-	}
-
-	/**
-	 * File suffix for intermediate bowtie2 index created by metaphlan2
-	 */
-	protected static final String bowtie2ext = ".bowtie2.bz2";
-
-	/**
-	 * {@link biolockj.Config} exe property used to obtain the metaphlan2 executable
-	 */
-	protected static final String EXE_METAPHLAN = "exe.metaphlan2";
-
-	/**
-<<<<<<< HEAD
-	 * {@link biolockj.Config} exe property used to obtain the python executable
-	 */
-	protected static final String EXE_PYTHON = "exe.python";
-=======
-	 * {@link biolockj.Config} List property used to obtain the metaphlan2 executable params
-	 */
-	protected static final String EXE_METAPHLAN_PARAMS = "exe.metaphlan2Params";
->>>>>>> c6ee0c8f
-
-	/**
-	 * Function name of the translate function used to classify sequences with Metaphlan.
-	 */
-	protected static final String FUNCTION_RUN_METAPHLAN = "runMetaphlan";
-
-	private static final String INPUT_TYPE_PARAM = "--input_type ";
-	private static final String METAPHLAN_CLASS = "c";
-	private static final String METAPHLAN_DOMAIN = "k";
-	private static final String METAPHLAN_FAMILY = "f";
-	private static final String METAPHLAN_GENUS = "g";
-	private static final String METAPHLAN_ORDER = "o";
-	private static final String METAPHLAN_PHYLUM = "p";
-	private static final String METAPHLAN_SPECIES = "s";
-	private static final String NUM_THREADS_PARAM = "--nproc";
-
-}
+/**
+ * @UNCC Fodor Lab
+ * @author Michael Sioda
+ * @email msioda@uncc.edu
+ * @date Feb 9, 2017
+ * @disclaimer This code is free software; you can redistribute it and/or modify it under the terms of the GNU General
+ * Public License as published by the Free Software Foundation; either version 2 of the License, or (at your option) any
+ * later version, provided that any use properly credits the author. This program is distributed in the hope that it
+ * will be useful, but WITHOUT ANY WARRANTY; without even the implied warranty of MERCHANTABILITY or FITNESS FOR A
+ * PARTICULAR PURPOSE. See the GNU General Public License for more details at http://www.gnu.org *
+ */
+package biolockj.module.classifier.wgs;
+
+import java.io.File;
+import java.util.*;
+import biolockj.Config;
+import biolockj.Constants;
+import biolockj.module.classifier.ClassifierModule;
+import biolockj.module.classifier.ClassifierModuleImpl;
+import biolockj.util.BioLockJUtil;
+import biolockj.util.SeqUtil;
+import biolockj.util.TaxaUtil;
+
+/**
+ * This BioModule builds the bash scripts used to execute metaphlan2.py to classify WGS sequences.
+ */
+public class Metaphlan2Classifier extends ClassifierModuleImpl implements ClassifierModule
+{
+	/**
+	 * Build bash script lines to classify unpaired WGS reads with Metaphlan. The inner list contains 1 bash script line
+	 * per sample.
+	 * <p>
+	 * Example line:<br>
+	 * python /app/metaphlan2.py --nproc 8 -t rel_ab_w_read_stats --input_type fasta ./input/sample42.fasta --bowtie2out
+	 * ./temp/sample42.bowtie2.bz2 &gt; ./output/sample42_reported.tsv
+	 */
+	@Override
+	public List<List<String>> buildScript( final List<File> files ) throws Exception
+	{
+		final List<List<String>> data = new ArrayList<>();
+		for( final File file: files )
+		{
+			final String fileId = SeqUtil.getSampleId( file.getName() );
+			final String outputFile = getOutputDir().getAbsolutePath() + File.separator + fileId + Constants.PROCESSED;
+			final String bowtie2Out = getTempDir().getAbsolutePath() + File.separator + fileId + bowtie2ext;
+			final ArrayList<String> lines = new ArrayList<>();
+			lines.add( FUNCTION_RUN_METAPHLAN + " " + file.getAbsolutePath() + " " + bowtie2Out + " " + outputFile );
+			data.add( lines );
+		}
+
+		return data;
+	}
+
+	/**
+	 * Build bash script lines to classify paired WGS reads with Metaphlan. The inner list contains 1 bash script line
+	 * per sample.
+	 * <p>
+	 * Example line:<br>
+	 * python /app/metaphlan2.py --nproc 8 -t rel_ab_w_read_stats --input_type fasta ./input/sample42_R1.fasta,
+	 * ./input/sample42_R2.fasta --bowtie2out ./temp/sample42.bowtie2.bz2 &gt; ./output/sample42_reported.tsv
+	 */
+	@Override
+	public List<List<String>> buildScriptForPairedReads( final List<File> files ) throws Exception
+	{
+		final List<List<String>> data = new ArrayList<>();
+		final Map<File, File> map = SeqUtil.getPairedReads( files );
+		for( final File file: map.keySet() )
+		{
+			final String fileId = SeqUtil.getSampleId( file.getName() );
+			final String outputFile = getOutputDir().getAbsolutePath() + File.separator + fileId + Constants.PROCESSED;
+			final String bowtie2Out = getTempDir().getAbsolutePath() + File.separator + fileId + bowtie2ext;
+			final ArrayList<String> lines = new ArrayList<>();
+			lines.add( FUNCTION_RUN_METAPHLAN + " " + file.getAbsolutePath() + "," + map.get( file ).getAbsolutePath()
+					+ " " + bowtie2Out + " " + outputFile );
+			data.add( lines );
+		}
+
+		return data;
+	}
+
+	/**
+	 * Verify none of the derived command line parameters are included in
+	 * {@link biolockj.Config}.{@value biolockj.Constants#EXE_CLASSIFIER_PARAMS}
+	 */
+	@Override
+	public void checkDependencies() throws Exception
+	{
+		super.checkDependencies();
+		getParams();
+	}
+
+	/**
+	 * Metaphlan runs python scripts, so no special command is required
+	 */
+	@Override
+	public String getClassifierExe() throws Exception
+	{
+		return Config.getExe( this, EXE_METAPHLAN );
+	}
+
+	/**
+	 * Obtain the metaphlan2 runtime params
+	 */
+	@Override
+	public List<String> getClassifierParams() throws Exception
+	{
+		return Config.getList( this, getExeParamName() );
+	}
+
+	/**
+	 * This method generates the required bash function: {@value #FUNCTION_RUN_METAPHLAN}
+	 */
+	@Override
+	public List<String> getWorkerScriptFunctions() throws Exception
+	{
+		final List<String> lines = super.getWorkerScriptFunctions();
+		lines.add( "function " + FUNCTION_RUN_METAPHLAN + "() {" );
+		lines.add( getClassifierExe() + getWorkerFunctionParams() + "$1 --bowtie2out $2 > $3" );
+		lines.add( "}" + RETURN );
+		return lines;
+	}
+
+	/**
+	 * Metaphlan queries require standard parameters: --input_type, --nproc, -t<br>
+	 * Verify no invalid runtime params are passed and add rankSwitch if needed.<br>
+	 * Set the rankSwitch based on the {@link biolockj.Config}.{@value biolockj.util.TaxaUtil#REPORT_TAXONOMY_LEVELS} if
+	 * only one taxonomy level is to be reported, otherwise report all levels.
+	 * 
+	 * @return runtime parameters
+	 * @throws Exception if errors occur
+	 */
+	protected String getParams() throws Exception
+	{
+		if( defaultSwitches == null )
+		{
+			final String params = BioLockJUtil.join( getClassifierParams() );
+
+			if( params.indexOf( "--input_type " ) > -1 )
+			{
+				throw new Exception(
+						"Invalid classifier option (--input_type) found in property(" + getExeParamName()
+								+ "). BioLockJ derives this value by examinging one of the input files." );
+			}
+			if( params.indexOf( NUM_THREADS_PARAM ) > -1 )
+			{
+				throw new Exception( "Ignoring nvalid classifier option (" + NUM_THREADS_PARAM + ") found in property("
+						+ getExeParamName() + "). BioLockJ derives this value from property: "
+						+ SCRIPT_NUM_THREADS );
+			}
+			if( params.indexOf( "--bowtie2out " ) > -1 )
+			{
+				throw new Exception(
+						"Invalid classifier option (--bowtie2out) found in property(" + getExeParamName()
+								+ "). BioLockJ outputs bowtie2out files to Metaphlan2Classifier/temp." );
+			}
+			if( params.indexOf( "-t rel_ab_w_read_stats " ) > -1 )
+			{
+				throw new Exception( "Invalid classifier option (-t rel_ab_w_read_stats). BioLockJ hard codes this "
+						+ "option for MetaPhlAn so must not be included in the property file." );
+			}
+			if( params.indexOf( "--tax_lev " ) > -1 )
+			{
+				throw new Exception(
+						"Invalid classifier option (--tax_lev) found in property(" + getExeParamName()
+								+ "). BioLockJ sets this value based on: " + TaxaUtil.REPORT_TAXONOMY_LEVELS );
+			}
+			if( params.indexOf( "-s " ) > -1 )
+			{
+				throw new Exception(
+						"Invalid classifier option (-s) found in property(" + getExeParamName()
+								+ "). SAM output not supported.  BioLockJ outputs " + TSV_EXT + " files." );
+			}
+			if( params.indexOf( "-o " ) > -1 )
+			{
+				throw new Exception( "Invalid classifier option (-o) found in property("
+						+ getExeParamName() + "). BioLockJ outputs results to: "
+						+ getOutputDir().getAbsolutePath() + File.separator );
+			}
+
+			defaultSwitches = getRuntimeParams( getClassifierParams(), NUM_THREADS_PARAM ) + "-t rel_ab_w_read_stats ";
+
+			if( TaxaUtil.getTaxaLevels().size() == 1 )
+			{
+				defaultSwitches += "--tax_lev " + taxaLevelMap.get( TaxaUtil.getTaxaLevels().get( 0 ) ) + " ";
+			}
+		}
+
+		return defaultSwitches;
+	}
+	
+	private String getExeParamName()
+	{
+		return EXE_METAPHLAN + Constants.PARAMS;
+	}
+
+	private String getWorkerFunctionParams() throws Exception
+	{
+		return " " + getParams() + INPUT_TYPE_PARAM + Config.requireString( this, SeqUtil.INTERNAL_SEQ_TYPE ) + " ";
+	}
+
+	private String defaultSwitches = null;
+
+	private final Map<String, String> taxaLevelMap = new HashMap<>();
+
+	{
+		taxaLevelMap.put( TaxaUtil.SPECIES, METAPHLAN_SPECIES );
+		taxaLevelMap.put( TaxaUtil.GENUS, METAPHLAN_GENUS );
+		taxaLevelMap.put( TaxaUtil.FAMILY, METAPHLAN_FAMILY );
+		taxaLevelMap.put( TaxaUtil.ORDER, METAPHLAN_ORDER );
+		taxaLevelMap.put( TaxaUtil.CLASS, METAPHLAN_CLASS );
+		taxaLevelMap.put( TaxaUtil.PHYLUM, METAPHLAN_PHYLUM );
+		taxaLevelMap.put( TaxaUtil.DOMAIN, METAPHLAN_DOMAIN );
+	}
+
+	/**
+	 * File suffix for intermediate bowtie2 index created by metaphlan2
+	 */
+	protected static final String bowtie2ext = ".bowtie2.bz2";
+
+	/**
+	 * {@link biolockj.Config} exe property used to obtain the metaphlan2 executable
+	 */
+	protected static final String EXE_METAPHLAN = "exe.metaphlan2";
+
+	/**
+	 * {@link biolockj.Config} List property used to obtain the metaphlan2 executable params
+	 */
+	protected static final String EXE_METAPHLAN_PARAMS = "exe.metaphlan2Params";
+
+	/**
+	 * Function name of the translate function used to classify sequences with Metaphlan.
+	 */
+	protected static final String FUNCTION_RUN_METAPHLAN = "runMetaphlan";
+
+	private static final String INPUT_TYPE_PARAM = "--input_type ";
+	private static final String METAPHLAN_CLASS = "c";
+	private static final String METAPHLAN_DOMAIN = "k";
+	private static final String METAPHLAN_FAMILY = "f";
+	private static final String METAPHLAN_GENUS = "g";
+	private static final String METAPHLAN_ORDER = "o";
+	private static final String METAPHLAN_PHYLUM = "p";
+	private static final String METAPHLAN_SPECIES = "s";
+	private static final String NUM_THREADS_PARAM = "--nproc";
+}