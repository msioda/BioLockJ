/**
 * @UNCC Fodor Lab
 * @author Michael Sioda
 * @email msioda@uncc.edu
 * @date Feb 9, 2017
 * @disclaimer This code is free software; you can redistribute it and/or modify it under the terms of the GNU General
 * Public License as published by the Free Software Foundation; either version 2 of the License, or (at your option) any
 * later version, provided that any use properly credits the author. This program is distributed in the hope that it
 * will be useful, but WITHOUT ANY WARRANTY; without even the implied warranty of MERCHANTABILITY or FITNESS FOR A
 * PARTICULAR PURPOSE. See the GNU General Public License for more details at http://www.gnu.org
 */
package biolockj;

import java.io.BufferedWriter;
import java.io.File;
import java.io.FileWriter;
import java.util.*;
import org.apache.commons.io.FileUtils;
import org.apache.commons.io.filefilter.HiddenFileFilter;
import biolockj.module.BioModule;
import biolockj.module.JavaModule;
import biolockj.module.JavaModuleImpl;
import biolockj.module.implicit.ImportMetadata;
import biolockj.module.report.Email;
import biolockj.util.*;

/**
 * This is the primary BioLockJ class - its main() method is executed when the jar is run.<br>
 * This class validates the runtime parameters to run a new pipeline or restart a failed pipeline.<br>
 * The Java log file is initialized and the configuration file is processed before starting the pipeline.<br>
 * If the pipeline is successful, the program executes clean up operations (if configured) and creates a status-complete
 * indicator file in the pipeline root directory.<br>
 */
public class BioLockJ
{

	private BioLockJ()
	{}

	/**
	 * Copy file to pipeline root directory.
	 * 
	 * @param file File to copy
	 * @throws Exception if errors occur
	 */
	public static void copyFileToPipelineRoot( final File file ) throws Exception
	{
		final File localFile = new File( Config.pipelinePath() + File.separator + file.getName() );
		if( !localFile.exists() )
		{
			FileUtils.copyFileToDirectory( file, new File( Config.pipelinePath() ) );
			if( !localFile.exists() )
			{
				throw new Exception( "Unable to copy file to pipeline root directory: " + file.getAbsolutePath() );
			}

		}
	}

	/**
	 * Print error file path, restart instructions, and link to the BioLockJ Wiki
	 * 
	 * @param errFile Error File
	 * @return Help Info
	 */
	public static String getHelpInfo( final File errFile )
	{
		try
		{
			return Constants.RETURN + "To view the BioLockJ help menu, run \"biolockj -h\"" + Constants.RETURN
					+ ( errFile != null ? "Writing error file to " + errFile.getAbsolutePath() + Constants.RETURN: "" )
					+ "For more information, please visit the BioLockJ Wiki:" + Constants.BLJ_WIKI + Constants.RETURN;
		}
		catch( final Exception ex )
		{
			ex.printStackTrace();
		}
		return "";
	}

	/**
	 * Determine project status based on existence of {@value biolockj.Constants#BLJ_COMPLETE} in pipeline root
	 * directory.
	 *
	 * @return true if {@value biolockj.Constants#BLJ_COMPLETE} exists in the pipeline root directory, otherwise false
	 */
	public static boolean isPipelineComplete()
	{
		File f = null;
		try
		{
			f = new File( Config.pipelinePath() + Constants.BLJ_COMPLETE );
		}
		catch( final Exception ex )
		{
			return false;
		}
		return f != null && f.exists();
	}

	/**
	 * {@link biolockj.BioLockJ} is the BioLockj.jar Main-Class, and is the first method executed.<br>
	 * Execution summary:<br>
	 * <ol>
	 * <li>Call {@link #initBioLockJ(String[])} to assign pipeline root dir and log file
	 * <li>If change password pipeline, call {@link biolockj.module.report.Email#encryptAndStoreEmailPassword()}
	 * <li>Otherwise execute {@link #startPipeline()}
	 * </ol>
	 * <p>
	 * If pipeline has failed, attempt execute {@link biolockj.module.report.Email} (if configured) to notify user of
	 * failures.
	 *
	 * @param args - String[] runtime parameters passed to the Java program when launching BioLockJ
	 */
	public static void main( final String[] args )
	{
		System.out.println( "Staring BioLockj..." );
		try
		{
			initBioLockJ( args );
		}
		catch( final Exception ex )
		{
			printErrorFileAndExitProgram( args, ex );
		}

		try
		{
			if( RuntimeParamUtil.doChangePassword() )
			{
				Log.info( BioLockJ.class, "Save encrypted password to: " + Config.getConfigFilePath() );
				Email.encryptAndStoreEmailPassword();
			}
			else
			{
				startPipeline();
			}
		}
		catch( final Exception ex )
		{
			logFinalException( args, ex );
			SummaryUtil.addSummaryFooterForFailedPipeline( getHelpInfo( null ) );
		}
		finally
		{
			pipelineShutDown( args );
		}
	}

	/**
	 * Return the pipeline input directory
	 * 
	 * @return Input dir
	 * @throws Exception if unable to obtain file
	 */
	public static File pipelineInputDir() throws Exception
	{
		return new File( Config.pipelinePath() + File.separator + "input" );
	}

	/**
	 * Create a copy of the sequence files in property {@value biolockj.Constants#INPUT_DIRS}, output to a directory
	 * named {@value biolockj.Constants#PIPELINE_DIR}/input.
	 *
	 * @throws Exception if unable to copy the files
	 */
	protected static void copyInputData() throws Exception
	{
		final String statusFileName = pipelineInputDir().getName() + File.separator + Constants.BLJ_COMPLETE;
		final File statusFile = new File( Config.pipelinePath() + File.separator + statusFileName );
		if( !pipelineInputDir().exists() )
		{
			pipelineInputDir().mkdirs();
		}
		else if( statusFile.exists() )
		{
			return;
		}

		for( final File dir: BioLockJUtil.getInputDirs() )
		{
			Log.info( BioLockJ.class, "Copying input files from " + dir + " to " + pipelineInputDir() );
			FileUtils.copyDirectory( dir, pipelineInputDir() );
			markStatus( statusFileName );
			BioLockJUtil.ignoreFile( statusFile );
		}

		final List<File> inputFiles = new ArrayList<>(
				FileUtils.listFiles( pipelineInputDir(), HiddenFileFilter.VISIBLE, HiddenFileFilter.VISIBLE ) );
		Log.info( BioLockJ.class, "Total number of input files: " + inputFiles.size() );
		int i = 0;
		for( final File file: inputFiles )
		{
			Log.info( BioLockJ.class, "Imported Input File [ " + i++ + " ]: " + file.getAbsolutePath() );
		}

		BioLockJUtil.setPipelineInputFiles( inputFiles );
		Config.setConfigProperty( Constants.INPUT_DIRS, pipelineInputDir().getAbsolutePath() );
	}

	/**
	 * Create the pipeline root directory under $DOCKER_PROJ and save the path to
	 * {@link biolockj.Config}.{@value biolockj.Constants#PIPELINE_DIR}.
	 * <p>
	 * For example, the following {@link biolockj.Config} settings will create:
	 * <b>/projects/MicrobeProj_2018Jan01</b><br>
	 * <ul>
	 * <li>$DOCKER_PROJ = /projects
	 * <li>{@link biolockj.Config} file name = MicrobeProj.properties
	 * <li>Current date = January 1, 2018
	 * </ul>
	 *
	 * @return Pipeline root directory
	 * @throws Exception if errors occur
	 */
	protected static File createPipelineDirectory() throws Exception
	{
		final String year = String.valueOf( new GregorianCalendar().get( Calendar.YEAR ) );
		final String month = new GregorianCalendar().getDisplayName( Calendar.MONTH, Calendar.SHORT, Locale.ENGLISH );
		final String day = BioLockJUtil.formatDigits( new GregorianCalendar().get( Calendar.DATE ), 2 );
		final String baseString = RuntimeParamUtil.getBaseDir().getAbsolutePath() + File.separator + getProjectName();
		final String dateString = "_" + year + month + day;
		File projectDir = new File( baseString + dateString );

		int i = 2;
		while( projectDir.exists() )
		{
			projectDir = new File( baseString + "_" + i++ + dateString );
		}

		projectDir.mkdirs();
		return projectDir;
	}

	/**
	 * Initialize AWS manager pipeline:<br>
	 * <ol>
	 * <li>Build Nexflow main.nf
	 * <li>Run ImportMetadata module
	 * <li>Set files editable
	 * <li>Update pipeline root directory to EFS directory
	 * <li>Update EFS MASTER {@link biolockj.Config} with new pipeline root directory path
	 * <li>Save pipeline input files to EFS for faster processing
	 * </ol>
	 * 
	 * @throws Exception if runtime errors occur
	 */
	protected static void initAwsManager() throws Exception
	{
		NextflowUtil.buildNextflowMain( Pipeline.getModules() );
		Pipeline.executeModule( importMeta() );
		setPipelineSecurity();
		Config.setPipelineDir( NextflowUtil.copyPipelineToEfs() );
		PropUtil.saveMasterConfig( null );
		copyInputData();
	}

	/**
	 * Execution summary:<br>
	 * <ol>
	 * <li>Call {@link biolockj.util.MemoryUtil#reportMemoryUsage(String)} for baseline memory info
	 * <li>Call {@link biolockj.util.RuntimeParamUtil#registerRuntimeParameters(String[])}
	 * <li>Call {@link biolockj.util.MetaUtil#initialize()} to verify metadata dependencies
	 * <li>Call {@link biolockj.Config#initialize()} to create pipeline root dir and load properties
	 * <li>Initialize {@link Log} with /resources/log4J.properties
	 * <li>Copy initial metadata file into the pipeline root directory
	 * <li>Call {@link biolockj.util.SeqUtil#initialize()} to set Config parameters based on sequence files
	 * </ol>
	 * <p>
	 *
	 * @param args - String[] runtime parameters passed to the Java program when launching BioLockJ
	 * @throws Exception if errors occur
	 */
	protected static void initBioLockJ( final String[] args ) throws Exception
	{
		Log.info( BioLockJ.class, "App Runtime start time (as long): " + Constants.APP_START_TIME );
		MemoryUtil.reportMemoryUsage( "INTIAL MEMORY STATS" );
		RuntimeParamUtil.registerRuntimeParameters( args );

		Config.initialize();
		if( isPipelineComplete() )
		{
			throw new Exception( "Pipeline Cancelled!  Pipeline already contains status file: " + Constants.BLJ_COMPLETE
					+ " --> Check directory: " + Config.pipelinePath() );
		}
		Config.getString( null, Constants.INPUT_DIRS );
		MetaUtil.initialize();

		if( RuntimeParamUtil.isDirectMode() )
		{
			Log.initialize( getDirectLogName( RuntimeParamUtil.getDirectModuleDir() ) );
		}
		else
		{
			Log.initialize( Config.pipelineName() );
		}

		if( RuntimeParamUtil.doRestart() )
		{
			initRestart();
		}

		if( MetaUtil.getMetadata() != null )
		{
			BioLockJ.copyFileToPipelineRoot( MetaUtil.getMetadata() );
		}

		// Initializes PIPELINE_SEQ_INPUT_TYPE
		BioLockJUtil.getPipelineInputFiles();

		if( doCopyInput() )
		{
			copyInputData();
		}

		SeqUtil.initialize();
	}

	/**
	 * Initialize restarted pipeline by:
	 * <ol>
	 * <li>Initialize {@link biolockj.Log} file using the name of the pipeline root directory
	 * <li>Update summary #Attempts count
	 * <li>Delete status file {@value biolockj.Constants#BLJ_FAILED} in pipeline root directory
	 * <li>If pipeline status = {@value biolockj.Constants#BLJ_COMPLETE}
	 * <li>Delete file {@value biolockj.util.DownloadUtil#DOWNLOAD_LIST} in pipeline root directory
	 * </ol>
	 * 
	 * @throws Exception if errors occur
	 */
	protected static void initRestart() throws Exception
	{
		Log.initialize( Config.pipelineName() );

		Log.warn( BioLockJ.class,
				Constants.RETURN + Constants.LOG_SPACER + Constants.RETURN + "RESTART PROJECT DIR --> "
						+ RuntimeParamUtil.getRestartDir().getAbsolutePath() + Constants.RETURN + Constants.LOG_SPACER
						+ Constants.RETURN );
		Log.info( BioLockJ.class, "Initializing Restarted Pipeline - this may take a couple of minutes..." );

		SummaryUtil.updateNumAttempts();
		if( DownloadUtil.getDownloadListFile().exists() )
		{
			DownloadUtil.getDownloadListFile().delete();
		}
		if( NextflowUtil.getMainNf().exists() )
		{
			NextflowUtil.getMainNf().delete();
		}

		final File f = new File( Config.pipelinePath() + File.separator + Constants.BLJ_FAILED );
		if( f.exists() )
		{
			if( !BioLockJUtil.deleteWithRetry( f, 5 ) )
			{
				Log.warn( BioLockJ.class, "Unable to delete " + f.getAbsolutePath() );
			}
		}
	}

	/**
	 * Create indicator file in pipeline root directory, with name = status parameter.
	 * {@link biolockj.Config}.{@value biolockj.Constants#PIPELINE_DIR}.
	 * 
	 * @param status Status indicator file name
	 */
	protected static void markProjectStatus( final String status )
	{
		try
		{
			Log.info( BioLockJ.class, "BioLockJ Pipeline [" + Config.pipelineName() + "] = " + status );
			markStatus( status );
		}
		catch( final Exception ex )
		{
			Log.error( BioLockJ.class, "Unable to create pipeline status indicator file!", ex );
			pipelineShutDown( null );
		}
	}

	/**
	 * Delete all {@link biolockj.module.BioModule}/{@value biolockj.module.BioModule#TEMP_DIR} folders.
	 *
	 * @throws Exception if unable to delete temp files
	 */
	protected static void removeTempFiles() throws Exception
	{
		Log.info( BioLockJ.class, "Cleaning up BioLockJ Modules..." );
		for( final BioModule bioModule: Pipeline.getModules() )
		{
			if( ModuleUtil.subDirExists( bioModule, BioModule.TEMP_DIR ) )
			{
				Log.info( BioLockJ.class, "Delete temp dir for BioLockJ Module: " + bioModule.getClass().getName() );
				BioLockJUtil.deleteWithRetry( ModuleUtil.requireSubDir( bioModule, BioModule.TEMP_DIR ), 10 );
			}
		}
	}

	/**
	 * Execution summary:<br>
	 * <ol>
	 * <li>Call {@link biolockj.Pipeline#initializePipeline()} to initialize Pipeline modules
	 * <li>For direct module execution call {@link biolockj.Pipeline#runDirectModule(Integer)}
	 * <li>Otherwise execute {@link biolockj.Pipeline#runPipeline()} and save MASTER {@link biolockj.Config}
	 * <li>If initializing AWS Cloud manager, call {@link #initAwsManager()}.
	 * <li>If {@link biolockj.Config}.{@value biolockj.Constants#PIPELINE_DELETE_TEMP_FILES} =
	 * {@value biolockj.Constants#TRUE}, Call {@link #removeTempFiles()} to delete tem files
	 * <li>Call {@link #markProjectStatus(String)} to set the overall pipeline status as successful
	 * </ol>
	 * 
	 * @throws Exception if runtime errors occur
	 */
	protected static void startPipeline() throws Exception
	{
		Pipeline.initializePipeline();

		if( RuntimeParamUtil.isDirectMode() )
		{
			runDirectPipeline();
		}
		else
		{
			PropUtil.saveMasterConfig( null );
			if( DockerUtil.initAwsCloudManager() )
			{
				initAwsManager();
			}
			else
			{
				Pipeline.runPipeline();

				if( Config.getBoolean( null, Constants.PIPELINE_DELETE_TEMP_FILES ) )
				{
					removeTempFiles();
				}

				PropUtil.sanitizeMasterConfig();
				markProjectStatus( Constants.BLJ_COMPLETE );
				Log.info( BioLockJ.class, "Log Pipeline Summary..." + Constants.RETURN + SummaryUtil.getSummary() );

			}
		}
	}

	private static boolean doCopyInput() throws Exception
	{
		final boolean hasMixedInputs = BioLockJUtil.pipelineInputType( BioLockJUtil.PIPELINE_R_INPUT_TYPE )
				|| BioLockJUtil.pipelineInputType( BioLockJUtil.PIPELINE_HUMANN2_COUNT_TABLE_INPUT_TYPE )
				|| BioLockJUtil.pipelineInputType( BioLockJUtil.PIPELINE_NORMAL_TAXA_COUNT_TABLE_INPUT_TYPE )
				|| BioLockJUtil.pipelineInputType( BioLockJUtil.PIPELINE_TAXA_COUNT_TABLE_INPUT_TYPE )
				|| BioLockJUtil.pipelineInputType( BioLockJUtil.PIPELINE_STATS_TABLE_INPUT_TYPE );
		
		if( hasMixedInputs )
		{
			Log.warn( BioLockJ.class,
					"Non-sequence inputs found - copy input files from "
							+ Config.requireString( null, Constants.INPUT_DIRS ) + " to:"
							+ pipelineInputDir().getAbsolutePath() );
		}
		return !RuntimeParamUtil.isDirectMode() && Config.getBoolean( null, Constants.PIPELINE_COPY_FILES )
				|| hasMixedInputs;
	}

	private static String getDirectLogName( final String moduleDir ) throws Exception
	{
		final File modDir = new File( Config.pipelinePath() + File.separator + moduleDir );
		if( !modDir.exists() )
		{
			throw new Exception( "Direct module directory not found --> " + modDir.getAbsolutePath() );
		}

		final File tempDir = new File( modDir.getAbsoluteFile() + File.separator + BioModule.TEMP_DIR );
		if( !tempDir.exists() )
		{
			tempDir.mkdir();
		}

		return modDir.getName() + File.separator + tempDir.getName() + File.separator + moduleDir;

	}

	private static Integer getDirectModuleID( final String moduleDir ) throws Exception
	{
		return Integer.valueOf( moduleDir.substring( 0, moduleDir.indexOf( "_" ) ) );
	}

	private static String getProjectName() throws Exception
	{
		String name = RuntimeParamUtil.getConfigFile().getName();
		final String[] exts = { ".ascii", ".asc", ".plain", ".rft", ".tab", ".text", ".tsv", ".txt", ".properties",
				".prop", ".props", ".config" };

		for( final String ext: exts )
		{
			if( name.toLowerCase().endsWith( ext ) )
			{
				name = name.substring( 0, name.length() - ext.length() );
			}
		}

		if( name.startsWith( Constants.MASTER_PREFIX ) )
		{
			name = name.replace( Constants.MASTER_PREFIX, "" );
		}

		return name;
	}

	private static BioModule importMeta() throws Exception
	{
		final BioModule module = Pipeline.getModules().get( 0 );
		if( module instanceof ImportMetadata )
		{
			return module;
		}

		return null;
	}

	private static void logFinalException( final String[] args, final Exception ex )
	{
		if( printedFinalExcp )
		{
			return;
		}

		if( Config.pipelineName() != null )
		{
			markProjectStatus( Constants.BLJ_FAILED );
		}

		if( Log.getFile() != null )
		{
			Log.error( BioLockJ.class, Constants.LOG_SPACER );
			Log.error( BioLockJ.class,
					Constants.RETURN + "FATAL APPLICATION ERROR - " + ex.getMessage()
							+ ( args == null ? ""
									: " -->" + Constants.RETURN + " Program args: "
											+ BioLockJUtil.getCollectionAsString( Arrays.asList( args ) ) ),
					ex );
			Log.error( BioLockJ.class, Constants.LOG_SPACER );
			ex.printStackTrace();
			Log.error( BioLockJ.class, Constants.LOG_SPACER );
			Log.error( BioLockJ.class, getHelpInfo( Log.getFile() ) );
			Log.error( BioLockJ.class, Constants.LOG_SPACER );
		}
		else
		{
			System.out.println( Constants.LOG_SPACER );
			System.out.println( Constants.RETURN + "FATAL APPLICATION ERROR - " + ex.getMessage()
					+ ( args == null ? ""
							: " -->" + Constants.RETURN + " Program args: "
									+ BioLockJUtil.getCollectionAsString( Arrays.asList( args ) ) ) );
			System.out.println( Constants.LOG_SPACER );
			ex.printStackTrace();
			System.out.println( Constants.LOG_SPACER );
			System.out.println( getHelpInfo( null ) );
			System.out.println( Constants.LOG_SPACER );
		}

		printedFinalExcp = true;
	}

	private static void markStatus( final String status ) throws Exception
	{
		final File f = new File( Config.pipelinePath() + File.separator + status );
		final FileWriter writer = new FileWriter( f );
		writer.close();
		if( !f.exists() )
		{
			throw new Exception( "Unable to create " + f.getAbsolutePath() );
		}
	}

	private static void pipelineShutDown( final String[] args )
	{
		if( !RuntimeParamUtil.isDirectMode() )
		{
			try
			{
				setPipelineSecurity();
			}
			catch( final Exception ex )
			{
				logFinalException( args, ex );
			}
		}
		else if( isPipelineComplete() )
		{
			Log.info( BioLockJ.class, "Analysis complete --> End program [ 42 ]" );
		}
		else
		{
			System.exit( 1 );
		}
	}

	/**
	 * Print the {@link biolockj.Log} messages and the exception stack trace info to the $USER $HOME directory.
	 * 
	 * @param fatalException Fatal application Exception
	 */
	private static void printErrorFileAndExitProgram( final String[] args, final Exception fatalException )
	{
		try
		{
			String suffix = "";
			try
			{
				if( Config.pipelineName() != null )
				{
					suffix = Config.pipelineName();
				}
				if( RuntimeParamUtil.isDirectMode() )
				{
					suffix += ( suffix.isEmpty() ? "": "_" ) + RuntimeParamUtil.getDirectModuleDir();
				}

				if( suffix.isEmpty() && RuntimeParamUtil.getConfigFile() != null )
				{
					suffix = RuntimeParamUtil.getConfigFile().getName();
				}
				else
				{
					suffix = "Config_param_not_found";
				}
			}
			catch( final Exception ex )
			{
				suffix = "Config_init_failed";
			}

			int index = 0;
			final String prefix = ( RuntimeParamUtil.isDockerMode() ? DockerUtil.CONTAINER_OUTPUT_DIR: "~" )
					+ File.separator;
			File errFile = new File(
					Config.getSystemFilePath( prefix + FATAL_ERROR_FILE_PREFIX + suffix + Constants.LOG_EXT ) );
			while( errFile.exists() )
			{
				errFile = new File( Config.getSystemFilePath( prefix + FATAL_ERROR_FILE_PREFIX + suffix + "_"
						+ new Integer( ++index ).toString() + Constants.LOG_EXT ) );
			}

			Log.error( BioLockJ.class, Constants.LOG_SPACER );
			Log.error( BioLockJ.class, "Pipeline failed before root directory or Log file was created!" );
			Log.error( BioLockJ.class, Constants.LOG_SPACER );
			logFinalException( args, fatalException );

			final BufferedWriter writer = new BufferedWriter( new FileWriter( errFile ) );
			try
			{
				for( final String msg: Log.getMsgs() )
				{
					writer.write( msg + Constants.RETURN );
				}
			}
			finally
			{
				if( writer != null )
				{
					writer.close();
				}
			}
		}
		catch( final Exception ex )
		{
			System.out.println( "Unable to access Log or write to $USER $HOME directory!" );
			System.out.println( getHelpInfo( null ) );

		}
		finally
		{
			pipelineShutDown( args );
		}
	}

	private static void reportDirectModuleFailure( final Exception ex ) throws Exception
	{
		final JavaModule module = (JavaModuleImpl) Pipeline.getModules()
				.get( getDirectModuleID( RuntimeParamUtil.getDirectModuleDir() ) );
		Log.info( BioLockJ.class, "Save failure status for direct module: " + module.getClass().getName() );
		module.moduleFailed();
		SummaryUtil.reportFailure( ex );
	}

	private static void reportDirectModuleSucess() throws Exception
	{
		final JavaModule module = (JavaModuleImpl) Pipeline.getModules()
				.get( getDirectModuleID( RuntimeParamUtil.getDirectModuleDir() ) );
		Log.info( BioLockJ.class, "Save success status for direct module: " + module.getClass().getName() );
		module.moduleComplete();
		SummaryUtil.reportSuccess( module );
<<<<<<< HEAD
		System.exit( 0 );
=======
>>>>>>> 5c060698
	}

	private static void runDirectPipeline() throws Exception
	{
		try
		{
			final Integer id = getDirectModuleID( RuntimeParamUtil.getDirectModuleDir() );
			Pipeline.runDirectModule( id );
			reportDirectModuleSucess();
			System.exit( 0 );
		}
		catch( final Exception ex )
		{
			reportDirectModuleFailure( ex );
			System.exit( 1 );
		}
	}

	private static void setPipelineSecurity() throws Exception
	{
		final String perm = Config.getString( null, Constants.PROJECT_PERMISSIONS );
		if( perm != null )
		{
			Job.setFilePermissions( Config.pipelinePath(), perm );
		}
	}

	private static final String FATAL_ERROR_FILE_PREFIX = "BioLockJ_FATAL_ERROR_";
	private static boolean printedFinalExcp = false;
}
<|MERGE_RESOLUTION|>--- conflicted
+++ resolved
@@ -1,726 +1,723 @@
-/**
- * @UNCC Fodor Lab
- * @author Michael Sioda
- * @email msioda@uncc.edu
- * @date Feb 9, 2017
- * @disclaimer This code is free software; you can redistribute it and/or modify it under the terms of the GNU General
- * Public License as published by the Free Software Foundation; either version 2 of the License, or (at your option) any
- * later version, provided that any use properly credits the author. This program is distributed in the hope that it
- * will be useful, but WITHOUT ANY WARRANTY; without even the implied warranty of MERCHANTABILITY or FITNESS FOR A
- * PARTICULAR PURPOSE. See the GNU General Public License for more details at http://www.gnu.org
- */
-package biolockj;
-
-import java.io.BufferedWriter;
-import java.io.File;
-import java.io.FileWriter;
-import java.util.*;
-import org.apache.commons.io.FileUtils;
-import org.apache.commons.io.filefilter.HiddenFileFilter;
-import biolockj.module.BioModule;
-import biolockj.module.JavaModule;
-import biolockj.module.JavaModuleImpl;
-import biolockj.module.implicit.ImportMetadata;
-import biolockj.module.report.Email;
-import biolockj.util.*;
-
-/**
- * This is the primary BioLockJ class - its main() method is executed when the jar is run.<br>
- * This class validates the runtime parameters to run a new pipeline or restart a failed pipeline.<br>
- * The Java log file is initialized and the configuration file is processed before starting the pipeline.<br>
- * If the pipeline is successful, the program executes clean up operations (if configured) and creates a status-complete
- * indicator file in the pipeline root directory.<br>
- */
-public class BioLockJ
-{
-
-	private BioLockJ()
-	{}
-
-	/**
-	 * Copy file to pipeline root directory.
-	 * 
-	 * @param file File to copy
-	 * @throws Exception if errors occur
-	 */
-	public static void copyFileToPipelineRoot( final File file ) throws Exception
-	{
-		final File localFile = new File( Config.pipelinePath() + File.separator + file.getName() );
-		if( !localFile.exists() )
-		{
-			FileUtils.copyFileToDirectory( file, new File( Config.pipelinePath() ) );
-			if( !localFile.exists() )
-			{
-				throw new Exception( "Unable to copy file to pipeline root directory: " + file.getAbsolutePath() );
-			}
-
-		}
-	}
-
-	/**
-	 * Print error file path, restart instructions, and link to the BioLockJ Wiki
-	 * 
-	 * @param errFile Error File
-	 * @return Help Info
-	 */
-	public static String getHelpInfo( final File errFile )
-	{
-		try
-		{
-			return Constants.RETURN + "To view the BioLockJ help menu, run \"biolockj -h\"" + Constants.RETURN
-					+ ( errFile != null ? "Writing error file to " + errFile.getAbsolutePath() + Constants.RETURN: "" )
-					+ "For more information, please visit the BioLockJ Wiki:" + Constants.BLJ_WIKI + Constants.RETURN;
-		}
-		catch( final Exception ex )
-		{
-			ex.printStackTrace();
-		}
-		return "";
-	}
-
-	/**
-	 * Determine project status based on existence of {@value biolockj.Constants#BLJ_COMPLETE} in pipeline root
-	 * directory.
-	 *
-	 * @return true if {@value biolockj.Constants#BLJ_COMPLETE} exists in the pipeline root directory, otherwise false
-	 */
-	public static boolean isPipelineComplete()
-	{
-		File f = null;
-		try
-		{
-			f = new File( Config.pipelinePath() + Constants.BLJ_COMPLETE );
-		}
-		catch( final Exception ex )
-		{
-			return false;
-		}
-		return f != null && f.exists();
-	}
-
-	/**
-	 * {@link biolockj.BioLockJ} is the BioLockj.jar Main-Class, and is the first method executed.<br>
-	 * Execution summary:<br>
-	 * <ol>
-	 * <li>Call {@link #initBioLockJ(String[])} to assign pipeline root dir and log file
-	 * <li>If change password pipeline, call {@link biolockj.module.report.Email#encryptAndStoreEmailPassword()}
-	 * <li>Otherwise execute {@link #startPipeline()}
-	 * </ol>
-	 * <p>
-	 * If pipeline has failed, attempt execute {@link biolockj.module.report.Email} (if configured) to notify user of
-	 * failures.
-	 *
-	 * @param args - String[] runtime parameters passed to the Java program when launching BioLockJ
-	 */
-	public static void main( final String[] args )
-	{
-		System.out.println( "Staring BioLockj..." );
-		try
-		{
-			initBioLockJ( args );
-		}
-		catch( final Exception ex )
-		{
-			printErrorFileAndExitProgram( args, ex );
-		}
-
-		try
-		{
-			if( RuntimeParamUtil.doChangePassword() )
-			{
-				Log.info( BioLockJ.class, "Save encrypted password to: " + Config.getConfigFilePath() );
-				Email.encryptAndStoreEmailPassword();
-			}
-			else
-			{
-				startPipeline();
-			}
-		}
-		catch( final Exception ex )
-		{
-			logFinalException( args, ex );
-			SummaryUtil.addSummaryFooterForFailedPipeline( getHelpInfo( null ) );
-		}
-		finally
-		{
-			pipelineShutDown( args );
-		}
-	}
-
-	/**
-	 * Return the pipeline input directory
-	 * 
-	 * @return Input dir
-	 * @throws Exception if unable to obtain file
-	 */
-	public static File pipelineInputDir() throws Exception
-	{
-		return new File( Config.pipelinePath() + File.separator + "input" );
-	}
-
-	/**
-	 * Create a copy of the sequence files in property {@value biolockj.Constants#INPUT_DIRS}, output to a directory
-	 * named {@value biolockj.Constants#PIPELINE_DIR}/input.
-	 *
-	 * @throws Exception if unable to copy the files
-	 */
-	protected static void copyInputData() throws Exception
-	{
-		final String statusFileName = pipelineInputDir().getName() + File.separator + Constants.BLJ_COMPLETE;
-		final File statusFile = new File( Config.pipelinePath() + File.separator + statusFileName );
-		if( !pipelineInputDir().exists() )
-		{
-			pipelineInputDir().mkdirs();
-		}
-		else if( statusFile.exists() )
-		{
-			return;
-		}
-
-		for( final File dir: BioLockJUtil.getInputDirs() )
-		{
-			Log.info( BioLockJ.class, "Copying input files from " + dir + " to " + pipelineInputDir() );
-			FileUtils.copyDirectory( dir, pipelineInputDir() );
-			markStatus( statusFileName );
-			BioLockJUtil.ignoreFile( statusFile );
-		}
-
-		final List<File> inputFiles = new ArrayList<>(
-				FileUtils.listFiles( pipelineInputDir(), HiddenFileFilter.VISIBLE, HiddenFileFilter.VISIBLE ) );
-		Log.info( BioLockJ.class, "Total number of input files: " + inputFiles.size() );
-		int i = 0;
-		for( final File file: inputFiles )
-		{
-			Log.info( BioLockJ.class, "Imported Input File [ " + i++ + " ]: " + file.getAbsolutePath() );
-		}
-
-		BioLockJUtil.setPipelineInputFiles( inputFiles );
-		Config.setConfigProperty( Constants.INPUT_DIRS, pipelineInputDir().getAbsolutePath() );
-	}
-
-	/**
-	 * Create the pipeline root directory under $DOCKER_PROJ and save the path to
-	 * {@link biolockj.Config}.{@value biolockj.Constants#PIPELINE_DIR}.
-	 * <p>
-	 * For example, the following {@link biolockj.Config} settings will create:
-	 * <b>/projects/MicrobeProj_2018Jan01</b><br>
-	 * <ul>
-	 * <li>$DOCKER_PROJ = /projects
-	 * <li>{@link biolockj.Config} file name = MicrobeProj.properties
-	 * <li>Current date = January 1, 2018
-	 * </ul>
-	 *
-	 * @return Pipeline root directory
-	 * @throws Exception if errors occur
-	 */
-	protected static File createPipelineDirectory() throws Exception
-	{
-		final String year = String.valueOf( new GregorianCalendar().get( Calendar.YEAR ) );
-		final String month = new GregorianCalendar().getDisplayName( Calendar.MONTH, Calendar.SHORT, Locale.ENGLISH );
-		final String day = BioLockJUtil.formatDigits( new GregorianCalendar().get( Calendar.DATE ), 2 );
-		final String baseString = RuntimeParamUtil.getBaseDir().getAbsolutePath() + File.separator + getProjectName();
-		final String dateString = "_" + year + month + day;
-		File projectDir = new File( baseString + dateString );
-
-		int i = 2;
-		while( projectDir.exists() )
-		{
-			projectDir = new File( baseString + "_" + i++ + dateString );
-		}
-
-		projectDir.mkdirs();
-		return projectDir;
-	}
-
-	/**
-	 * Initialize AWS manager pipeline:<br>
-	 * <ol>
-	 * <li>Build Nexflow main.nf
-	 * <li>Run ImportMetadata module
-	 * <li>Set files editable
-	 * <li>Update pipeline root directory to EFS directory
-	 * <li>Update EFS MASTER {@link biolockj.Config} with new pipeline root directory path
-	 * <li>Save pipeline input files to EFS for faster processing
-	 * </ol>
-	 * 
-	 * @throws Exception if runtime errors occur
-	 */
-	protected static void initAwsManager() throws Exception
-	{
-		NextflowUtil.buildNextflowMain( Pipeline.getModules() );
-		Pipeline.executeModule( importMeta() );
-		setPipelineSecurity();
-		Config.setPipelineDir( NextflowUtil.copyPipelineToEfs() );
-		PropUtil.saveMasterConfig( null );
-		copyInputData();
-	}
-
-	/**
-	 * Execution summary:<br>
-	 * <ol>
-	 * <li>Call {@link biolockj.util.MemoryUtil#reportMemoryUsage(String)} for baseline memory info
-	 * <li>Call {@link biolockj.util.RuntimeParamUtil#registerRuntimeParameters(String[])}
-	 * <li>Call {@link biolockj.util.MetaUtil#initialize()} to verify metadata dependencies
-	 * <li>Call {@link biolockj.Config#initialize()} to create pipeline root dir and load properties
-	 * <li>Initialize {@link Log} with /resources/log4J.properties
-	 * <li>Copy initial metadata file into the pipeline root directory
-	 * <li>Call {@link biolockj.util.SeqUtil#initialize()} to set Config parameters based on sequence files
-	 * </ol>
-	 * <p>
-	 *
-	 * @param args - String[] runtime parameters passed to the Java program when launching BioLockJ
-	 * @throws Exception if errors occur
-	 */
-	protected static void initBioLockJ( final String[] args ) throws Exception
-	{
-		Log.info( BioLockJ.class, "App Runtime start time (as long): " + Constants.APP_START_TIME );
-		MemoryUtil.reportMemoryUsage( "INTIAL MEMORY STATS" );
-		RuntimeParamUtil.registerRuntimeParameters( args );
-
-		Config.initialize();
-		if( isPipelineComplete() )
-		{
-			throw new Exception( "Pipeline Cancelled!  Pipeline already contains status file: " + Constants.BLJ_COMPLETE
-					+ " --> Check directory: " + Config.pipelinePath() );
-		}
-		Config.getString( null, Constants.INPUT_DIRS );
-		MetaUtil.initialize();
-
-		if( RuntimeParamUtil.isDirectMode() )
-		{
-			Log.initialize( getDirectLogName( RuntimeParamUtil.getDirectModuleDir() ) );
-		}
-		else
-		{
-			Log.initialize( Config.pipelineName() );
-		}
-
-		if( RuntimeParamUtil.doRestart() )
-		{
-			initRestart();
-		}
-
-		if( MetaUtil.getMetadata() != null )
-		{
-			BioLockJ.copyFileToPipelineRoot( MetaUtil.getMetadata() );
-		}
-
-		// Initializes PIPELINE_SEQ_INPUT_TYPE
-		BioLockJUtil.getPipelineInputFiles();
-
-		if( doCopyInput() )
-		{
-			copyInputData();
-		}
-
-		SeqUtil.initialize();
-	}
-
-	/**
-	 * Initialize restarted pipeline by:
-	 * <ol>
-	 * <li>Initialize {@link biolockj.Log} file using the name of the pipeline root directory
-	 * <li>Update summary #Attempts count
-	 * <li>Delete status file {@value biolockj.Constants#BLJ_FAILED} in pipeline root directory
-	 * <li>If pipeline status = {@value biolockj.Constants#BLJ_COMPLETE}
-	 * <li>Delete file {@value biolockj.util.DownloadUtil#DOWNLOAD_LIST} in pipeline root directory
-	 * </ol>
-	 * 
-	 * @throws Exception if errors occur
-	 */
-	protected static void initRestart() throws Exception
-	{
-		Log.initialize( Config.pipelineName() );
-
-		Log.warn( BioLockJ.class,
-				Constants.RETURN + Constants.LOG_SPACER + Constants.RETURN + "RESTART PROJECT DIR --> "
-						+ RuntimeParamUtil.getRestartDir().getAbsolutePath() + Constants.RETURN + Constants.LOG_SPACER
-						+ Constants.RETURN );
-		Log.info( BioLockJ.class, "Initializing Restarted Pipeline - this may take a couple of minutes..." );
-
-		SummaryUtil.updateNumAttempts();
-		if( DownloadUtil.getDownloadListFile().exists() )
-		{
-			DownloadUtil.getDownloadListFile().delete();
-		}
-		if( NextflowUtil.getMainNf().exists() )
-		{
-			NextflowUtil.getMainNf().delete();
-		}
-
-		final File f = new File( Config.pipelinePath() + File.separator + Constants.BLJ_FAILED );
-		if( f.exists() )
-		{
-			if( !BioLockJUtil.deleteWithRetry( f, 5 ) )
-			{
-				Log.warn( BioLockJ.class, "Unable to delete " + f.getAbsolutePath() );
-			}
-		}
-	}
-
-	/**
-	 * Create indicator file in pipeline root directory, with name = status parameter.
-	 * {@link biolockj.Config}.{@value biolockj.Constants#PIPELINE_DIR}.
-	 * 
-	 * @param status Status indicator file name
-	 */
-	protected static void markProjectStatus( final String status )
-	{
-		try
-		{
-			Log.info( BioLockJ.class, "BioLockJ Pipeline [" + Config.pipelineName() + "] = " + status );
-			markStatus( status );
-		}
-		catch( final Exception ex )
-		{
-			Log.error( BioLockJ.class, "Unable to create pipeline status indicator file!", ex );
-			pipelineShutDown( null );
-		}
-	}
-
-	/**
-	 * Delete all {@link biolockj.module.BioModule}/{@value biolockj.module.BioModule#TEMP_DIR} folders.
-	 *
-	 * @throws Exception if unable to delete temp files
-	 */
-	protected static void removeTempFiles() throws Exception
-	{
-		Log.info( BioLockJ.class, "Cleaning up BioLockJ Modules..." );
-		for( final BioModule bioModule: Pipeline.getModules() )
-		{
-			if( ModuleUtil.subDirExists( bioModule, BioModule.TEMP_DIR ) )
-			{
-				Log.info( BioLockJ.class, "Delete temp dir for BioLockJ Module: " + bioModule.getClass().getName() );
-				BioLockJUtil.deleteWithRetry( ModuleUtil.requireSubDir( bioModule, BioModule.TEMP_DIR ), 10 );
-			}
-		}
-	}
-
-	/**
-	 * Execution summary:<br>
-	 * <ol>
-	 * <li>Call {@link biolockj.Pipeline#initializePipeline()} to initialize Pipeline modules
-	 * <li>For direct module execution call {@link biolockj.Pipeline#runDirectModule(Integer)}
-	 * <li>Otherwise execute {@link biolockj.Pipeline#runPipeline()} and save MASTER {@link biolockj.Config}
-	 * <li>If initializing AWS Cloud manager, call {@link #initAwsManager()}.
-	 * <li>If {@link biolockj.Config}.{@value biolockj.Constants#PIPELINE_DELETE_TEMP_FILES} =
-	 * {@value biolockj.Constants#TRUE}, Call {@link #removeTempFiles()} to delete tem files
-	 * <li>Call {@link #markProjectStatus(String)} to set the overall pipeline status as successful
-	 * </ol>
-	 * 
-	 * @throws Exception if runtime errors occur
-	 */
-	protected static void startPipeline() throws Exception
-	{
-		Pipeline.initializePipeline();
-
-		if( RuntimeParamUtil.isDirectMode() )
-		{
-			runDirectPipeline();
-		}
-		else
-		{
-			PropUtil.saveMasterConfig( null );
-			if( DockerUtil.initAwsCloudManager() )
-			{
-				initAwsManager();
-			}
-			else
-			{
-				Pipeline.runPipeline();
-
-				if( Config.getBoolean( null, Constants.PIPELINE_DELETE_TEMP_FILES ) )
-				{
-					removeTempFiles();
-				}
-
-				PropUtil.sanitizeMasterConfig();
-				markProjectStatus( Constants.BLJ_COMPLETE );
-				Log.info( BioLockJ.class, "Log Pipeline Summary..." + Constants.RETURN + SummaryUtil.getSummary() );
-
-			}
-		}
-	}
-
-	private static boolean doCopyInput() throws Exception
-	{
-		final boolean hasMixedInputs = BioLockJUtil.pipelineInputType( BioLockJUtil.PIPELINE_R_INPUT_TYPE )
-				|| BioLockJUtil.pipelineInputType( BioLockJUtil.PIPELINE_HUMANN2_COUNT_TABLE_INPUT_TYPE )
-				|| BioLockJUtil.pipelineInputType( BioLockJUtil.PIPELINE_NORMAL_TAXA_COUNT_TABLE_INPUT_TYPE )
-				|| BioLockJUtil.pipelineInputType( BioLockJUtil.PIPELINE_TAXA_COUNT_TABLE_INPUT_TYPE )
-				|| BioLockJUtil.pipelineInputType( BioLockJUtil.PIPELINE_STATS_TABLE_INPUT_TYPE );
-		
-		if( hasMixedInputs )
-		{
-			Log.warn( BioLockJ.class,
-					"Non-sequence inputs found - copy input files from "
-							+ Config.requireString( null, Constants.INPUT_DIRS ) + " to:"
-							+ pipelineInputDir().getAbsolutePath() );
-		}
-		return !RuntimeParamUtil.isDirectMode() && Config.getBoolean( null, Constants.PIPELINE_COPY_FILES )
-				|| hasMixedInputs;
-	}
-
-	private static String getDirectLogName( final String moduleDir ) throws Exception
-	{
-		final File modDir = new File( Config.pipelinePath() + File.separator + moduleDir );
-		if( !modDir.exists() )
-		{
-			throw new Exception( "Direct module directory not found --> " + modDir.getAbsolutePath() );
-		}
-
-		final File tempDir = new File( modDir.getAbsoluteFile() + File.separator + BioModule.TEMP_DIR );
-		if( !tempDir.exists() )
-		{
-			tempDir.mkdir();
-		}
-
-		return modDir.getName() + File.separator + tempDir.getName() + File.separator + moduleDir;
-
-	}
-
-	private static Integer getDirectModuleID( final String moduleDir ) throws Exception
-	{
-		return Integer.valueOf( moduleDir.substring( 0, moduleDir.indexOf( "_" ) ) );
-	}
-
-	private static String getProjectName() throws Exception
-	{
-		String name = RuntimeParamUtil.getConfigFile().getName();
-		final String[] exts = { ".ascii", ".asc", ".plain", ".rft", ".tab", ".text", ".tsv", ".txt", ".properties",
-				".prop", ".props", ".config" };
-
-		for( final String ext: exts )
-		{
-			if( name.toLowerCase().endsWith( ext ) )
-			{
-				name = name.substring( 0, name.length() - ext.length() );
-			}
-		}
-
-		if( name.startsWith( Constants.MASTER_PREFIX ) )
-		{
-			name = name.replace( Constants.MASTER_PREFIX, "" );
-		}
-
-		return name;
-	}
-
-	private static BioModule importMeta() throws Exception
-	{
-		final BioModule module = Pipeline.getModules().get( 0 );
-		if( module instanceof ImportMetadata )
-		{
-			return module;
-		}
-
-		return null;
-	}
-
-	private static void logFinalException( final String[] args, final Exception ex )
-	{
-		if( printedFinalExcp )
-		{
-			return;
-		}
-
-		if( Config.pipelineName() != null )
-		{
-			markProjectStatus( Constants.BLJ_FAILED );
-		}
-
-		if( Log.getFile() != null )
-		{
-			Log.error( BioLockJ.class, Constants.LOG_SPACER );
-			Log.error( BioLockJ.class,
-					Constants.RETURN + "FATAL APPLICATION ERROR - " + ex.getMessage()
-							+ ( args == null ? ""
-									: " -->" + Constants.RETURN + " Program args: "
-											+ BioLockJUtil.getCollectionAsString( Arrays.asList( args ) ) ),
-					ex );
-			Log.error( BioLockJ.class, Constants.LOG_SPACER );
-			ex.printStackTrace();
-			Log.error( BioLockJ.class, Constants.LOG_SPACER );
-			Log.error( BioLockJ.class, getHelpInfo( Log.getFile() ) );
-			Log.error( BioLockJ.class, Constants.LOG_SPACER );
-		}
-		else
-		{
-			System.out.println( Constants.LOG_SPACER );
-			System.out.println( Constants.RETURN + "FATAL APPLICATION ERROR - " + ex.getMessage()
-					+ ( args == null ? ""
-							: " -->" + Constants.RETURN + " Program args: "
-									+ BioLockJUtil.getCollectionAsString( Arrays.asList( args ) ) ) );
-			System.out.println( Constants.LOG_SPACER );
-			ex.printStackTrace();
-			System.out.println( Constants.LOG_SPACER );
-			System.out.println( getHelpInfo( null ) );
-			System.out.println( Constants.LOG_SPACER );
-		}
-
-		printedFinalExcp = true;
-	}
-
-	private static void markStatus( final String status ) throws Exception
-	{
-		final File f = new File( Config.pipelinePath() + File.separator + status );
-		final FileWriter writer = new FileWriter( f );
-		writer.close();
-		if( !f.exists() )
-		{
-			throw new Exception( "Unable to create " + f.getAbsolutePath() );
-		}
-	}
-
-	private static void pipelineShutDown( final String[] args )
-	{
-		if( !RuntimeParamUtil.isDirectMode() )
-		{
-			try
-			{
-				setPipelineSecurity();
-			}
-			catch( final Exception ex )
-			{
-				logFinalException( args, ex );
-			}
-		}
-		else if( isPipelineComplete() )
-		{
-			Log.info( BioLockJ.class, "Analysis complete --> End program [ 42 ]" );
-		}
-		else
-		{
-			System.exit( 1 );
-		}
-	}
-
-	/**
-	 * Print the {@link biolockj.Log} messages and the exception stack trace info to the $USER $HOME directory.
-	 * 
-	 * @param fatalException Fatal application Exception
-	 */
-	private static void printErrorFileAndExitProgram( final String[] args, final Exception fatalException )
-	{
-		try
-		{
-			String suffix = "";
-			try
-			{
-				if( Config.pipelineName() != null )
-				{
-					suffix = Config.pipelineName();
-				}
-				if( RuntimeParamUtil.isDirectMode() )
-				{
-					suffix += ( suffix.isEmpty() ? "": "_" ) + RuntimeParamUtil.getDirectModuleDir();
-				}
-
-				if( suffix.isEmpty() && RuntimeParamUtil.getConfigFile() != null )
-				{
-					suffix = RuntimeParamUtil.getConfigFile().getName();
-				}
-				else
-				{
-					suffix = "Config_param_not_found";
-				}
-			}
-			catch( final Exception ex )
-			{
-				suffix = "Config_init_failed";
-			}
-
-			int index = 0;
-			final String prefix = ( RuntimeParamUtil.isDockerMode() ? DockerUtil.CONTAINER_OUTPUT_DIR: "~" )
-					+ File.separator;
-			File errFile = new File(
-					Config.getSystemFilePath( prefix + FATAL_ERROR_FILE_PREFIX + suffix + Constants.LOG_EXT ) );
-			while( errFile.exists() )
-			{
-				errFile = new File( Config.getSystemFilePath( prefix + FATAL_ERROR_FILE_PREFIX + suffix + "_"
-						+ new Integer( ++index ).toString() + Constants.LOG_EXT ) );
-			}
-
-			Log.error( BioLockJ.class, Constants.LOG_SPACER );
-			Log.error( BioLockJ.class, "Pipeline failed before root directory or Log file was created!" );
-			Log.error( BioLockJ.class, Constants.LOG_SPACER );
-			logFinalException( args, fatalException );
-
-			final BufferedWriter writer = new BufferedWriter( new FileWriter( errFile ) );
-			try
-			{
-				for( final String msg: Log.getMsgs() )
-				{
-					writer.write( msg + Constants.RETURN );
-				}
-			}
-			finally
-			{
-				if( writer != null )
-				{
-					writer.close();
-				}
-			}
-		}
-		catch( final Exception ex )
-		{
-			System.out.println( "Unable to access Log or write to $USER $HOME directory!" );
-			System.out.println( getHelpInfo( null ) );
-
-		}
-		finally
-		{
-			pipelineShutDown( args );
-		}
-	}
-
-	private static void reportDirectModuleFailure( final Exception ex ) throws Exception
-	{
-		final JavaModule module = (JavaModuleImpl) Pipeline.getModules()
-				.get( getDirectModuleID( RuntimeParamUtil.getDirectModuleDir() ) );
-		Log.info( BioLockJ.class, "Save failure status for direct module: " + module.getClass().getName() );
-		module.moduleFailed();
-		SummaryUtil.reportFailure( ex );
-	}
-
-	private static void reportDirectModuleSucess() throws Exception
-	{
-		final JavaModule module = (JavaModuleImpl) Pipeline.getModules()
-				.get( getDirectModuleID( RuntimeParamUtil.getDirectModuleDir() ) );
-		Log.info( BioLockJ.class, "Save success status for direct module: " + module.getClass().getName() );
-		module.moduleComplete();
-		SummaryUtil.reportSuccess( module );
-<<<<<<< HEAD
-		System.exit( 0 );
-=======
->>>>>>> 5c060698
-	}
-
-	private static void runDirectPipeline() throws Exception
-	{
-		try
-		{
-			final Integer id = getDirectModuleID( RuntimeParamUtil.getDirectModuleDir() );
-			Pipeline.runDirectModule( id );
-			reportDirectModuleSucess();
-			System.exit( 0 );
-		}
-		catch( final Exception ex )
-		{
-			reportDirectModuleFailure( ex );
-			System.exit( 1 );
-		}
-	}
-
-	private static void setPipelineSecurity() throws Exception
-	{
-		final String perm = Config.getString( null, Constants.PROJECT_PERMISSIONS );
-		if( perm != null )
-		{
-			Job.setFilePermissions( Config.pipelinePath(), perm );
-		}
-	}
-
-	private static final String FATAL_ERROR_FILE_PREFIX = "BioLockJ_FATAL_ERROR_";
-	private static boolean printedFinalExcp = false;
-}
+/**
+ * @UNCC Fodor Lab
+ * @author Michael Sioda
+ * @email msioda@uncc.edu
+ * @date Feb 9, 2017
+ * @disclaimer This code is free software; you can redistribute it and/or modify it under the terms of the GNU General
+ * Public License as published by the Free Software Foundation; either version 2 of the License, or (at your option) any
+ * later version, provided that any use properly credits the author. This program is distributed in the hope that it
+ * will be useful, but WITHOUT ANY WARRANTY; without even the implied warranty of MERCHANTABILITY or FITNESS FOR A
+ * PARTICULAR PURPOSE. See the GNU General Public License for more details at http://www.gnu.org
+ */
+package biolockj;
+
+import java.io.BufferedWriter;
+import java.io.File;
+import java.io.FileWriter;
+import java.util.*;
+import org.apache.commons.io.FileUtils;
+import org.apache.commons.io.filefilter.HiddenFileFilter;
+import biolockj.module.BioModule;
+import biolockj.module.JavaModule;
+import biolockj.module.JavaModuleImpl;
+import biolockj.module.implicit.ImportMetadata;
+import biolockj.module.report.Email;
+import biolockj.util.*;
+
+/**
+ * This is the primary BioLockJ class - its main() method is executed when the jar is run.<br>
+ * This class validates the runtime parameters to run a new pipeline or restart a failed pipeline.<br>
+ * The Java log file is initialized and the configuration file is processed before starting the pipeline.<br>
+ * If the pipeline is successful, the program executes clean up operations (if configured) and creates a status-complete
+ * indicator file in the pipeline root directory.<br>
+ */
+public class BioLockJ
+{
+
+	private BioLockJ()
+	{}
+
+	/**
+	 * Copy file to pipeline root directory.
+	 * 
+	 * @param file File to copy
+	 * @throws Exception if errors occur
+	 */
+	public static void copyFileToPipelineRoot( final File file ) throws Exception
+	{
+		final File localFile = new File( Config.pipelinePath() + File.separator + file.getName() );
+		if( !localFile.exists() )
+		{
+			FileUtils.copyFileToDirectory( file, new File( Config.pipelinePath() ) );
+			if( !localFile.exists() )
+			{
+				throw new Exception( "Unable to copy file to pipeline root directory: " + file.getAbsolutePath() );
+			}
+
+		}
+	}
+
+	/**
+	 * Print error file path, restart instructions, and link to the BioLockJ Wiki
+	 * 
+	 * @param errFile Error File
+	 * @return Help Info
+	 */
+	public static String getHelpInfo( final File errFile )
+	{
+		try
+		{
+			return Constants.RETURN + "To view the BioLockJ help menu, run \"biolockj -h\"" + Constants.RETURN
+					+ ( errFile != null ? "Writing error file to " + errFile.getAbsolutePath() + Constants.RETURN: "" )
+					+ "For more information, please visit the BioLockJ Wiki:" + Constants.BLJ_WIKI + Constants.RETURN;
+		}
+		catch( final Exception ex )
+		{
+			ex.printStackTrace();
+		}
+		return "";
+	}
+
+	/**
+	 * Determine project status based on existence of {@value biolockj.Constants#BLJ_COMPLETE} in pipeline root
+	 * directory.
+	 *
+	 * @return true if {@value biolockj.Constants#BLJ_COMPLETE} exists in the pipeline root directory, otherwise false
+	 */
+	public static boolean isPipelineComplete()
+	{
+		File f = null;
+		try
+		{
+			f = new File( Config.pipelinePath() + Constants.BLJ_COMPLETE );
+		}
+		catch( final Exception ex )
+		{
+			return false;
+		}
+		return f != null && f.exists();
+	}
+
+	/**
+	 * {@link biolockj.BioLockJ} is the BioLockj.jar Main-Class, and is the first method executed.<br>
+	 * Execution summary:<br>
+	 * <ol>
+	 * <li>Call {@link #initBioLockJ(String[])} to assign pipeline root dir and log file
+	 * <li>If change password pipeline, call {@link biolockj.module.report.Email#encryptAndStoreEmailPassword()}
+	 * <li>Otherwise execute {@link #startPipeline()}
+	 * </ol>
+	 * <p>
+	 * If pipeline has failed, attempt execute {@link biolockj.module.report.Email} (if configured) to notify user of
+	 * failures.
+	 *
+	 * @param args - String[] runtime parameters passed to the Java program when launching BioLockJ
+	 */
+	public static void main( final String[] args )
+	{
+		System.out.println( "Staring BioLockj..." );
+		try
+		{
+			initBioLockJ( args );
+		}
+		catch( final Exception ex )
+		{
+			printErrorFileAndExitProgram( args, ex );
+		}
+
+		try
+		{
+			if( RuntimeParamUtil.doChangePassword() )
+			{
+				Log.info( BioLockJ.class, "Save encrypted password to: " + Config.getConfigFilePath() );
+				Email.encryptAndStoreEmailPassword();
+			}
+			else
+			{
+				startPipeline();
+			}
+		}
+		catch( final Exception ex )
+		{
+			logFinalException( args, ex );
+			SummaryUtil.addSummaryFooterForFailedPipeline( getHelpInfo( null ) );
+		}
+		finally
+		{
+			pipelineShutDown( args );
+		}
+	}
+
+	/**
+	 * Return the pipeline input directory
+	 * 
+	 * @return Input dir
+	 * @throws Exception if unable to obtain file
+	 */
+	public static File pipelineInputDir() throws Exception
+	{
+		return new File( Config.pipelinePath() + File.separator + "input" );
+	}
+
+	/**
+	 * Create a copy of the sequence files in property {@value biolockj.Constants#INPUT_DIRS}, output to a directory
+	 * named {@value biolockj.Constants#PIPELINE_DIR}/input.
+	 *
+	 * @throws Exception if unable to copy the files
+	 */
+	protected static void copyInputData() throws Exception
+	{
+		final String statusFileName = pipelineInputDir().getName() + File.separator + Constants.BLJ_COMPLETE;
+		final File statusFile = new File( Config.pipelinePath() + File.separator + statusFileName );
+		if( !pipelineInputDir().exists() )
+		{
+			pipelineInputDir().mkdirs();
+		}
+		else if( statusFile.exists() )
+		{
+			return;
+		}
+
+		for( final File dir: BioLockJUtil.getInputDirs() )
+		{
+			Log.info( BioLockJ.class, "Copying input files from " + dir + " to " + pipelineInputDir() );
+			FileUtils.copyDirectory( dir, pipelineInputDir() );
+			markStatus( statusFileName );
+			BioLockJUtil.ignoreFile( statusFile );
+		}
+
+		final List<File> inputFiles = new ArrayList<>(
+				FileUtils.listFiles( pipelineInputDir(), HiddenFileFilter.VISIBLE, HiddenFileFilter.VISIBLE ) );
+		Log.info( BioLockJ.class, "Total number of input files: " + inputFiles.size() );
+		int i = 0;
+		for( final File file: inputFiles )
+		{
+			Log.info( BioLockJ.class, "Imported Input File [ " + i++ + " ]: " + file.getAbsolutePath() );
+		}
+
+		BioLockJUtil.setPipelineInputFiles( inputFiles );
+		Config.setConfigProperty( Constants.INPUT_DIRS, pipelineInputDir().getAbsolutePath() );
+	}
+
+	/**
+	 * Create the pipeline root directory under $DOCKER_PROJ and save the path to
+	 * {@link biolockj.Config}.{@value biolockj.Constants#PIPELINE_DIR}.
+	 * <p>
+	 * For example, the following {@link biolockj.Config} settings will create:
+	 * <b>/projects/MicrobeProj_2018Jan01</b><br>
+	 * <ul>
+	 * <li>$DOCKER_PROJ = /projects
+	 * <li>{@link biolockj.Config} file name = MicrobeProj.properties
+	 * <li>Current date = January 1, 2018
+	 * </ul>
+	 *
+	 * @return Pipeline root directory
+	 * @throws Exception if errors occur
+	 */
+	protected static File createPipelineDirectory() throws Exception
+	{
+		final String year = String.valueOf( new GregorianCalendar().get( Calendar.YEAR ) );
+		final String month = new GregorianCalendar().getDisplayName( Calendar.MONTH, Calendar.SHORT, Locale.ENGLISH );
+		final String day = BioLockJUtil.formatDigits( new GregorianCalendar().get( Calendar.DATE ), 2 );
+		final String baseString = RuntimeParamUtil.getBaseDir().getAbsolutePath() + File.separator + getProjectName();
+		final String dateString = "_" + year + month + day;
+		File projectDir = new File( baseString + dateString );
+
+		int i = 2;
+		while( projectDir.exists() )
+		{
+			projectDir = new File( baseString + "_" + i++ + dateString );
+		}
+
+		projectDir.mkdirs();
+		return projectDir;
+	}
+
+	/**
+	 * Initialize AWS manager pipeline:<br>
+	 * <ol>
+	 * <li>Build Nexflow main.nf
+	 * <li>Run ImportMetadata module
+	 * <li>Set files editable
+	 * <li>Update pipeline root directory to EFS directory
+	 * <li>Update EFS MASTER {@link biolockj.Config} with new pipeline root directory path
+	 * <li>Save pipeline input files to EFS for faster processing
+	 * </ol>
+	 * 
+	 * @throws Exception if runtime errors occur
+	 */
+	protected static void initAwsManager() throws Exception
+	{
+		NextflowUtil.buildNextflowMain( Pipeline.getModules() );
+		Pipeline.executeModule( importMeta() );
+		setPipelineSecurity();
+		Config.setPipelineDir( NextflowUtil.copyPipelineToEfs() );
+		PropUtil.saveMasterConfig( null );
+		copyInputData();
+	}
+
+	/**
+	 * Execution summary:<br>
+	 * <ol>
+	 * <li>Call {@link biolockj.util.MemoryUtil#reportMemoryUsage(String)} for baseline memory info
+	 * <li>Call {@link biolockj.util.RuntimeParamUtil#registerRuntimeParameters(String[])}
+	 * <li>Call {@link biolockj.util.MetaUtil#initialize()} to verify metadata dependencies
+	 * <li>Call {@link biolockj.Config#initialize()} to create pipeline root dir and load properties
+	 * <li>Initialize {@link Log} with /resources/log4J.properties
+	 * <li>Copy initial metadata file into the pipeline root directory
+	 * <li>Call {@link biolockj.util.SeqUtil#initialize()} to set Config parameters based on sequence files
+	 * </ol>
+	 * <p>
+	 *
+	 * @param args - String[] runtime parameters passed to the Java program when launching BioLockJ
+	 * @throws Exception if errors occur
+	 */
+	protected static void initBioLockJ( final String[] args ) throws Exception
+	{
+		Log.info( BioLockJ.class, "App Runtime start time (as long): " + Constants.APP_START_TIME );
+		MemoryUtil.reportMemoryUsage( "INTIAL MEMORY STATS" );
+		RuntimeParamUtil.registerRuntimeParameters( args );
+
+		Config.initialize();
+		if( isPipelineComplete() )
+		{
+			throw new Exception( "Pipeline Cancelled!  Pipeline already contains status file: " + Constants.BLJ_COMPLETE
+					+ " --> Check directory: " + Config.pipelinePath() );
+		}
+		Config.getString( null, Constants.INPUT_DIRS );
+		MetaUtil.initialize();
+
+		if( RuntimeParamUtil.isDirectMode() )
+		{
+			Log.initialize( getDirectLogName( RuntimeParamUtil.getDirectModuleDir() ) );
+		}
+		else
+		{
+			Log.initialize( Config.pipelineName() );
+		}
+
+		if( RuntimeParamUtil.doRestart() )
+		{
+			initRestart();
+		}
+
+		if( MetaUtil.getMetadata() != null )
+		{
+			BioLockJ.copyFileToPipelineRoot( MetaUtil.getMetadata() );
+		}
+
+		// Initializes PIPELINE_SEQ_INPUT_TYPE
+		BioLockJUtil.getPipelineInputFiles();
+
+		if( doCopyInput() )
+		{
+			copyInputData();
+		}
+
+		SeqUtil.initialize();
+	}
+
+	/**
+	 * Initialize restarted pipeline by:
+	 * <ol>
+	 * <li>Initialize {@link biolockj.Log} file using the name of the pipeline root directory
+	 * <li>Update summary #Attempts count
+	 * <li>Delete status file {@value biolockj.Constants#BLJ_FAILED} in pipeline root directory
+	 * <li>If pipeline status = {@value biolockj.Constants#BLJ_COMPLETE}
+	 * <li>Delete file {@value biolockj.util.DownloadUtil#DOWNLOAD_LIST} in pipeline root directory
+	 * </ol>
+	 * 
+	 * @throws Exception if errors occur
+	 */
+	protected static void initRestart() throws Exception
+	{
+		Log.initialize( Config.pipelineName() );
+
+		Log.warn( BioLockJ.class,
+				Constants.RETURN + Constants.LOG_SPACER + Constants.RETURN + "RESTART PROJECT DIR --> "
+						+ RuntimeParamUtil.getRestartDir().getAbsolutePath() + Constants.RETURN + Constants.LOG_SPACER
+						+ Constants.RETURN );
+		Log.info( BioLockJ.class, "Initializing Restarted Pipeline - this may take a couple of minutes..." );
+
+		SummaryUtil.updateNumAttempts();
+		if( DownloadUtil.getDownloadListFile().exists() )
+		{
+			DownloadUtil.getDownloadListFile().delete();
+		}
+		if( NextflowUtil.getMainNf().exists() )
+		{
+			NextflowUtil.getMainNf().delete();
+		}
+
+		final File f = new File( Config.pipelinePath() + File.separator + Constants.BLJ_FAILED );
+		if( f.exists() )
+		{
+			if( !BioLockJUtil.deleteWithRetry( f, 5 ) )
+			{
+				Log.warn( BioLockJ.class, "Unable to delete " + f.getAbsolutePath() );
+			}
+		}
+	}
+
+	/**
+	 * Create indicator file in pipeline root directory, with name = status parameter.
+	 * {@link biolockj.Config}.{@value biolockj.Constants#PIPELINE_DIR}.
+	 * 
+	 * @param status Status indicator file name
+	 */
+	protected static void markProjectStatus( final String status )
+	{
+		try
+		{
+			Log.info( BioLockJ.class, "BioLockJ Pipeline [" + Config.pipelineName() + "] = " + status );
+			markStatus( status );
+		}
+		catch( final Exception ex )
+		{
+			Log.error( BioLockJ.class, "Unable to create pipeline status indicator file!", ex );
+			pipelineShutDown( null );
+		}
+	}
+
+	/**
+	 * Delete all {@link biolockj.module.BioModule}/{@value biolockj.module.BioModule#TEMP_DIR} folders.
+	 *
+	 * @throws Exception if unable to delete temp files
+	 */
+	protected static void removeTempFiles() throws Exception
+	{
+		Log.info( BioLockJ.class, "Cleaning up BioLockJ Modules..." );
+		for( final BioModule bioModule: Pipeline.getModules() )
+		{
+			if( ModuleUtil.subDirExists( bioModule, BioModule.TEMP_DIR ) )
+			{
+				Log.info( BioLockJ.class, "Delete temp dir for BioLockJ Module: " + bioModule.getClass().getName() );
+				BioLockJUtil.deleteWithRetry( ModuleUtil.requireSubDir( bioModule, BioModule.TEMP_DIR ), 10 );
+			}
+		}
+	}
+
+	/**
+	 * Execution summary:<br>
+	 * <ol>
+	 * <li>Call {@link biolockj.Pipeline#initializePipeline()} to initialize Pipeline modules
+	 * <li>For direct module execution call {@link biolockj.Pipeline#runDirectModule(Integer)}
+	 * <li>Otherwise execute {@link biolockj.Pipeline#runPipeline()} and save MASTER {@link biolockj.Config}
+	 * <li>If initializing AWS Cloud manager, call {@link #initAwsManager()}.
+	 * <li>If {@link biolockj.Config}.{@value biolockj.Constants#PIPELINE_DELETE_TEMP_FILES} =
+	 * {@value biolockj.Constants#TRUE}, Call {@link #removeTempFiles()} to delete tem files
+	 * <li>Call {@link #markProjectStatus(String)} to set the overall pipeline status as successful
+	 * </ol>
+	 * 
+	 * @throws Exception if runtime errors occur
+	 */
+	protected static void startPipeline() throws Exception
+	{
+		Pipeline.initializePipeline();
+
+		if( RuntimeParamUtil.isDirectMode() )
+		{
+			runDirectPipeline();
+		}
+		else
+		{
+			PropUtil.saveMasterConfig( null );
+			if( DockerUtil.initAwsCloudManager() )
+			{
+				initAwsManager();
+			}
+			else
+			{
+				Pipeline.runPipeline();
+
+				if( Config.getBoolean( null, Constants.PIPELINE_DELETE_TEMP_FILES ) )
+				{
+					removeTempFiles();
+				}
+
+				PropUtil.sanitizeMasterConfig();
+				markProjectStatus( Constants.BLJ_COMPLETE );
+				Log.info( BioLockJ.class, "Log Pipeline Summary..." + Constants.RETURN + SummaryUtil.getSummary() );
+
+			}
+		}
+	}
+
+	private static boolean doCopyInput() throws Exception
+	{
+		final boolean hasMixedInputs = BioLockJUtil.pipelineInputType( BioLockJUtil.PIPELINE_R_INPUT_TYPE )
+				|| BioLockJUtil.pipelineInputType( BioLockJUtil.PIPELINE_HUMANN2_COUNT_TABLE_INPUT_TYPE )
+				|| BioLockJUtil.pipelineInputType( BioLockJUtil.PIPELINE_NORMAL_TAXA_COUNT_TABLE_INPUT_TYPE )
+				|| BioLockJUtil.pipelineInputType( BioLockJUtil.PIPELINE_TAXA_COUNT_TABLE_INPUT_TYPE )
+				|| BioLockJUtil.pipelineInputType( BioLockJUtil.PIPELINE_STATS_TABLE_INPUT_TYPE );
+		
+		if( hasMixedInputs )
+		{
+			Log.warn( BioLockJ.class,
+					"Non-sequence inputs found - copy input files from "
+							+ Config.requireString( null, Constants.INPUT_DIRS ) + " to:"
+							+ pipelineInputDir().getAbsolutePath() );
+		}
+		return !RuntimeParamUtil.isDirectMode() && Config.getBoolean( null, Constants.PIPELINE_COPY_FILES )
+				|| hasMixedInputs;
+	}
+
+	private static String getDirectLogName( final String moduleDir ) throws Exception
+	{
+		final File modDir = new File( Config.pipelinePath() + File.separator + moduleDir );
+		if( !modDir.exists() )
+		{
+			throw new Exception( "Direct module directory not found --> " + modDir.getAbsolutePath() );
+		}
+
+		final File tempDir = new File( modDir.getAbsoluteFile() + File.separator + BioModule.TEMP_DIR );
+		if( !tempDir.exists() )
+		{
+			tempDir.mkdir();
+		}
+
+		return modDir.getName() + File.separator + tempDir.getName() + File.separator + moduleDir;
+
+	}
+
+	private static Integer getDirectModuleID( final String moduleDir ) throws Exception
+	{
+		return Integer.valueOf( moduleDir.substring( 0, moduleDir.indexOf( "_" ) ) );
+	}
+
+	private static String getProjectName() throws Exception
+	{
+		String name = RuntimeParamUtil.getConfigFile().getName();
+		final String[] exts = { ".ascii", ".asc", ".plain", ".rft", ".tab", ".text", ".tsv", ".txt", ".properties",
+				".prop", ".props", ".config" };
+
+		for( final String ext: exts )
+		{
+			if( name.toLowerCase().endsWith( ext ) )
+			{
+				name = name.substring( 0, name.length() - ext.length() );
+			}
+		}
+
+		if( name.startsWith( Constants.MASTER_PREFIX ) )
+		{
+			name = name.replace( Constants.MASTER_PREFIX, "" );
+		}
+
+		return name;
+	}
+
+	private static BioModule importMeta() throws Exception
+	{
+		final BioModule module = Pipeline.getModules().get( 0 );
+		if( module instanceof ImportMetadata )
+		{
+			return module;
+		}
+
+		return null;
+	}
+
+	private static void logFinalException( final String[] args, final Exception ex )
+	{
+		if( printedFinalExcp )
+		{
+			return;
+		}
+
+		if( Config.pipelineName() != null )
+		{
+			markProjectStatus( Constants.BLJ_FAILED );
+		}
+
+		if( Log.getFile() != null )
+		{
+			Log.error( BioLockJ.class, Constants.LOG_SPACER );
+			Log.error( BioLockJ.class,
+					Constants.RETURN + "FATAL APPLICATION ERROR - " + ex.getMessage()
+							+ ( args == null ? ""
+									: " -->" + Constants.RETURN + " Program args: "
+											+ BioLockJUtil.getCollectionAsString( Arrays.asList( args ) ) ),
+					ex );
+			Log.error( BioLockJ.class, Constants.LOG_SPACER );
+			ex.printStackTrace();
+			Log.error( BioLockJ.class, Constants.LOG_SPACER );
+			Log.error( BioLockJ.class, getHelpInfo( Log.getFile() ) );
+			Log.error( BioLockJ.class, Constants.LOG_SPACER );
+		}
+		else
+		{
+			System.out.println( Constants.LOG_SPACER );
+			System.out.println( Constants.RETURN + "FATAL APPLICATION ERROR - " + ex.getMessage()
+					+ ( args == null ? ""
+							: " -->" + Constants.RETURN + " Program args: "
+									+ BioLockJUtil.getCollectionAsString( Arrays.asList( args ) ) ) );
+			System.out.println( Constants.LOG_SPACER );
+			ex.printStackTrace();
+			System.out.println( Constants.LOG_SPACER );
+			System.out.println( getHelpInfo( null ) );
+			System.out.println( Constants.LOG_SPACER );
+		}
+
+		printedFinalExcp = true;
+	}
+
+	private static void markStatus( final String status ) throws Exception
+	{
+		final File f = new File( Config.pipelinePath() + File.separator + status );
+		final FileWriter writer = new FileWriter( f );
+		writer.close();
+		if( !f.exists() )
+		{
+			throw new Exception( "Unable to create " + f.getAbsolutePath() );
+		}
+	}
+
+	private static void pipelineShutDown( final String[] args )
+	{
+		if( !RuntimeParamUtil.isDirectMode() )
+		{
+			try
+			{
+				setPipelineSecurity();
+			}
+			catch( final Exception ex )
+			{
+				logFinalException( args, ex );
+			}
+		}
+		else if( isPipelineComplete() )
+		{
+			Log.info( BioLockJ.class, "Analysis complete --> End program [ 42 ]" );
+		}
+		else
+		{
+			System.exit( 1 );
+		}
+	}
+
+	/**
+	 * Print the {@link biolockj.Log} messages and the exception stack trace info to the $USER $HOME directory.
+	 * 
+	 * @param fatalException Fatal application Exception
+	 */
+	private static void printErrorFileAndExitProgram( final String[] args, final Exception fatalException )
+	{
+		try
+		{
+			String suffix = "";
+			try
+			{
+				if( Config.pipelineName() != null )
+				{
+					suffix = Config.pipelineName();
+				}
+				if( RuntimeParamUtil.isDirectMode() )
+				{
+					suffix += ( suffix.isEmpty() ? "": "_" ) + RuntimeParamUtil.getDirectModuleDir();
+				}
+
+				if( suffix.isEmpty() && RuntimeParamUtil.getConfigFile() != null )
+				{
+					suffix = RuntimeParamUtil.getConfigFile().getName();
+				}
+				else
+				{
+					suffix = "Config_param_not_found";
+				}
+			}
+			catch( final Exception ex )
+			{
+				suffix = "Config_init_failed";
+			}
+
+			int index = 0;
+			final String prefix = ( RuntimeParamUtil.isDockerMode() ? DockerUtil.CONTAINER_OUTPUT_DIR: "~" )
+					+ File.separator;
+			File errFile = new File(
+					Config.getSystemFilePath( prefix + FATAL_ERROR_FILE_PREFIX + suffix + Constants.LOG_EXT ) );
+			while( errFile.exists() )
+			{
+				errFile = new File( Config.getSystemFilePath( prefix + FATAL_ERROR_FILE_PREFIX + suffix + "_"
+						+ new Integer( ++index ).toString() + Constants.LOG_EXT ) );
+			}
+
+			Log.error( BioLockJ.class, Constants.LOG_SPACER );
+			Log.error( BioLockJ.class, "Pipeline failed before root directory or Log file was created!" );
+			Log.error( BioLockJ.class, Constants.LOG_SPACER );
+			logFinalException( args, fatalException );
+
+			final BufferedWriter writer = new BufferedWriter( new FileWriter( errFile ) );
+			try
+			{
+				for( final String msg: Log.getMsgs() )
+				{
+					writer.write( msg + Constants.RETURN );
+				}
+			}
+			finally
+			{
+				if( writer != null )
+				{
+					writer.close();
+				}
+			}
+		}
+		catch( final Exception ex )
+		{
+			System.out.println( "Unable to access Log or write to $USER $HOME directory!" );
+			System.out.println( getHelpInfo( null ) );
+
+		}
+		finally
+		{
+			pipelineShutDown( args );
+		}
+	}
+
+	private static void reportDirectModuleFailure( final Exception ex ) throws Exception
+	{
+		final JavaModule module = (JavaModuleImpl) Pipeline.getModules()
+				.get( getDirectModuleID( RuntimeParamUtil.getDirectModuleDir() ) );
+		Log.info( BioLockJ.class, "Save failure status for direct module: " + module.getClass().getName() );
+		module.moduleFailed();
+		SummaryUtil.reportFailure( ex );
+	}
+
+	private static void reportDirectModuleSucess() throws Exception
+	{
+		final JavaModule module = (JavaModuleImpl) Pipeline.getModules()
+				.get( getDirectModuleID( RuntimeParamUtil.getDirectModuleDir() ) );
+		Log.info( BioLockJ.class, "Save success status for direct module: " + module.getClass().getName() );
+		module.moduleComplete();
+		SummaryUtil.reportSuccess( module );
+		System.exit( 0 );
+	}
+
+	private static void runDirectPipeline() throws Exception
+	{
+		try
+		{
+			final Integer id = getDirectModuleID( RuntimeParamUtil.getDirectModuleDir() );
+			Pipeline.runDirectModule( id );
+			reportDirectModuleSucess();
+			System.exit( 0 );
+		}
+		catch( final Exception ex )
+		{
+			reportDirectModuleFailure( ex );
+			System.exit( 1 );
+		}
+	}
+
+	private static void setPipelineSecurity() throws Exception
+	{
+		final String perm = Config.getString( null, Constants.PROJECT_PERMISSIONS );
+		if( perm != null )
+		{
+			Job.setFilePermissions( Config.pipelinePath(), perm );
+		}
+	}
+
+	private static final String FATAL_ERROR_FILE_PREFIX = "BioLockJ_FATAL_ERROR_";
+	private static boolean printedFinalExcp = false;
+}